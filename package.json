--- conflicted
+++ resolved
@@ -48,15 +48,12 @@
         "grammar:tlb:wasm": "cd server/src/languages/tlb/tree-sitter-tlb && tree-sitter generate && tree-sitter build --wasm",
         "watch": "webpack --watch",
         "precommit": "yarn build && yarn fmt && yarn lint",
+        "play:grammars:tolk": "cd ./server/src/languages/tolk/tree-sitter-tolk/ && tree-sitter generate && tree-sitter build --wasm && tree-sitter playground",
+        "parse:grammars:tolk": "cd ./server/src/languages/tolk/tree-sitter-tolk/ && tree-sitter parse -D --open-log main.tolk",
         "test:grammars": "yarn test:grammars:tolk && yarn test:grammars:fift && yarn test:grammars:tlb",
         "test:grammars:tolk": "cd ./server/src/languages/tolk/tree-sitter-tolk/ && tree-sitter test",
         "test:grammars:fift": "cd ./server/src/languages/fift/tree-sitter-fift/ && tree-sitter test",
         "test:grammars:tlb": "cd ./server/src/languages/tlb/tree-sitter-tlb/ && tree-sitter test",
-<<<<<<< HEAD
-=======
-        "play:grammars:tolk": "cd ./server/src/languages/tolk/tree-sitter-tolk/ && tree-sitter generate && tree-sitter build --wasm && tree-sitter playground",
-        "parse:grammars:tolk": "cd ./server/src/languages/tolk/tree-sitter-tolk/ && tree-sitter parse -D --open-log main.tolk",
->>>>>>> 632f86b5
         "test:e2e": "yarn test:e2e:tolk",
         "test:e2e:compile": "tsc -p ./server/src/e2e/tsconfig.json",
         "test:e2e:tolk": "yarn test:e2e:compile && ts-node server/src/e2e/runTolkTest.ts",
@@ -283,13 +280,10 @@
                 "command": "tolk.getUnresolvedIdentifiers",
                 "title": "Tolk: Get Unresolved Identifiers",
                 "category": "Tolk"
-<<<<<<< HEAD
-=======
             },
             {
                 "command": "ton.debug",
                 "title": "TON: Debug contract"
->>>>>>> 632f86b5
             }
         ],
         "keybindings": [
