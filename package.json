{
    "name": "vscode-ton",
    "displayName": "TON",
    "description": "Official support for the TON blockchain in VS Code",
    "keywords": [
        "TON",
        "The Open Network",
        "Smart contract",
        "Tolk",
        "FunC",
        "Fift",
        "BoC",
        "TL-B"
    ],
    "version": "0.4.1",
    "engines": {
        "vscode": "^1.63.0"
    },
    "icon": "editors/code/src/assets/logo.png",
    "activationEvents": [
        "onLanguage:tolk",
        "onLanguage:func",
        "onLanguage:tasm",
        "onLanguage:fif",
        "onLanguage:tlb"
    ],
    "categories": [
        "Programming Languages"
    ],
    "repository": {
        "type": "git",
        "url": "git+https://github.com/ton-blockchain/ton-language-server.git"
    },
    "author": "TON Core",
    "publisher": "ton-core",
    "license": "MIT",
    "scripts": {
        "test": "yarn jest",
        "build": "webpack && node ./.scripts/set-executable.js ./dist/server.js && node ./.scripts/set-executable.js ./dist/debugging/adapter/server.js",
        "package": "npx vsce package --no-yarn --readme-path editors/code/README.md",
        "lint": "eslint --cache .",
        "fmt": "prettier --write -l --cache .",
        "fmt:check": "prettier --check --cache .",
        "grammar:wasm": "yarn grammar:tolk:wasm && yarn grammar:fift:wasm && yarn grammar:tlb:wasm",
        "grammar:tolk:wasm": "cd server/src/languages/tolk/tree-sitter-tolk && tree-sitter generate && tree-sitter build --wasm",
        "grammar:func:wasm": "cd server/src/languages/func/tree-sitter-func && tree-sitter generate && tree-sitter build --wasm",
        "grammar:fift:wasm": "cd server/src/languages/fift/tree-sitter-fift && tree-sitter generate && tree-sitter build --wasm",
        "grammar:tlb:wasm": "cd server/src/languages/tlb/tree-sitter-tlb && tree-sitter generate && tree-sitter build --wasm",
        "watch": "webpack --watch",
        "precommit": "yarn build && yarn fmt && yarn lint",
        "test:grammars": "yarn test:grammars:tolk && yarn test:grammars:fift && yarn test:grammars:tlb",
        "test:grammars:tolk": "cd ./server/src/languages/tolk/tree-sitter-tolk/ && tree-sitter test",
        "test:grammars:fift": "cd ./server/src/languages/fift/tree-sitter-fift/ && tree-sitter test",
        "test:grammars:tlb": "cd ./server/src/languages/tlb/tree-sitter-tlb/ && tree-sitter test",
        "play:grammars:tolk": "cd ./server/src/languages/tolk/tree-sitter-tolk/ && tree-sitter generate && tree-sitter build --wasm && tree-sitter playground",
        "parse:grammars:tolk": "cd ./server/src/languages/tolk/tree-sitter-tolk/ && tree-sitter parse -D --open-log main.tolk",
        "test:e2e": "yarn test:e2e:tolk",
        "test:e2e:compile": "tsc -p ./server/src/e2e/tsconfig.json",
        "test:e2e:tolk": "yarn test:e2e:compile && ts-node server/src/e2e/runTolkTest.ts",
        "test:e2e:tolk:update": "yarn test:e2e:compile && ts-node server/src/e2e/runTolkTest.ts --update-snapshots",
        "test:e2e:tolk:resolving:update": "yarn test:e2e:compile && ts-node server/src/e2e/runTolkTest.ts --suite resolving --update-snapshots",
        "test:e2e:tolk:references:update": "yarn test:e2e:compile && ts-node server/src/e2e/runTolkTest.ts --suite references --update-snapshots",
        "test:e2e:tolk:rename:update": "yarn test:e2e:compile && ts-node server/src/e2e/runTolkTest.ts --suite rename --update-snapshots",
        "test:e2e:tolk:inspections:update": "yarn test:e2e:compile && ts-node server/src/e2e/runTolkTest.ts --suite inspections --update-snapshots",
        "test:e2e:tolk:foldings:update": "yarn test:e2e:compile && ts-node server/src/e2e/runTolkTest.ts --suite foldings --update-snapshots",
        "test:e2e:tolk:completion:update": "yarn test:e2e:compile && ts-node server/src/e2e/runTolkTest.ts --suite completion --update-snapshots",
        "test:e2e:tolk:completion-select:update": "yarn test:e2e:compile && ts-node server/src/e2e/runTolkTest.ts --suite completion-select --update-snapshots",
        "test:e2e:tolk:document-symbols:update": "yarn test:e2e:compile && ts-node server/src/e2e/runTolkTest.ts --suite document-symbols --update-snapshots",
        "test:e2e:tolk:inlay-hints:update": "yarn test:e2e:compile && ts-node server/src/e2e/runTolkTest.ts --suite inlay-hints --update-snapshots",
        "test:e2e:tolk:signature-help:update": "yarn test:e2e:compile && ts-node server/src/e2e/runTolkTest.ts --suite signature-help --update-snapshots",
        "test:e2e:tolk:intentions:update": "yarn test:e2e:compile && ts-node server/src/e2e/runTolkTest.ts --suite intentions --update-snapshots",
        "test:e2e:tolk:types:update": "yarn test:e2e:compile && ts-node server/src/e2e/runTolkTest.ts --suite types --update-snapshots",
        "test:e2e:tolk:types-2:update": "yarn test:e2e:compile && ts-node server/src/e2e/runTolkTest.ts --suite types-2 --update-snapshots",
        "test:e2e:tolk:documentation:update": "yarn test:e2e:compile && ts-node server/src/e2e/runTolkTest.ts --suite documentation --update-snapshots",
        "test:e2e:tolk:type-resolving:update": "yarn test:e2e:compile && ts-node server/src/e2e/runTolkTest.ts --suite type-resolving --update-snapshots",
        "test:e2e:tolk:multifile-resolving:update": "yarn test:e2e:compile && ts-node server/src/e2e/runTolkTest.ts --suite multifile-resolving --update-snapshots",
        "test:e2e:tolk:multifile-intentions:update": "yarn test:e2e:compile && ts-node server/src/e2e/runTolkTest.ts --suite multifile-intentions --update-snapshots",
        "test:e2e:tolk:multifile-completion-select:update": "yarn test:e2e:compile && ts-node server/src/e2e/runTolkTest.ts --suite multifile-completion-select --update-snapshots",
        "test:e2e:tolk:multifile-inspections:update": "yarn test:e2e:compile && ts-node server/src/e2e/runTolkTest.ts --suite multifile-inspections --update-snapshots",
        "test:e2e:tolk:compiler-tests:update": "yarn test:e2e:compile && ts-node server/src/e2e/runTolkTest.ts --suite compiler-tests --update-snapshots",
        "pack:ls": "cd dist && npm pack",
        "publish:ls": "cd dist && npm publish",
        "build-server-package-and-publish": "yarn build && yarn pack:ls && yarn publish:ls",
        "postinstall": "husky"
    },
    "main": "./dist/client",
    "contributes": {
        "languages": [
            {
                "id": "tolk",
                "aliases": [
                    "Tolk"
                ],
                "extensions": [
                    ".tolk"
                ],
                "icon": {
                    "light": "./dist/icons/ton-icon.svg",
                    "dark": "./dist/icons/ton-icon.svg"
                },
                "configuration": "./editors/code/src/languages/tolk-language-configuration.json"
            },
            {
                "id": "func",
                "aliases": [
                    "FunC"
                ],
                "extensions": [
                    ".fc",
                    ".func"
                ],
                "icon": {
                    "light": "./dist/icons/ton-icon.svg",
                    "dark": "./dist/icons/ton-icon.svg"
                },
                "configuration": "./editors/code/src/languages/func-language-configuration.json"
            },
            {
                "id": "tasm",
                "aliases": [
                    "TASM",
                    "TON Assembly"
                ],
                "extensions": [
                    ".tasm"
                ],
                "icon": {
                    "light": "./dist/icons/ton-icon.svg",
                    "dark": "./dist/icons/ton-icon.svg"
                },
                "configuration": "./editors/code/src/languages/tasm-language-configuration.json"
            },
            {
                "id": "fift",
                "aliases": [
                    "Fift"
                ],
                "extensions": [
                    ".fif"
                ],
                "icon": {
                    "light": "./dist/icons/ton-icon.svg",
                    "dark": "./dist/icons/ton-icon.svg"
                },
                "configuration": "./editors/code/src/languages/fift-language-configuration.json"
            },
            {
                "id": "boc",
                "extensions": [
                    ".boc"
                ],
                "aliases": [
                    "TON BoC"
                ],
                "icon": {
                    "light": "./dist/icons/icon-boc-dark.svg",
                    "dark": "./dist/icons/icon-boc-dark.svg"
                }
            },
            {
                "id": "tlb",
                "aliases": [
                    "TL-B"
                ],
                "extensions": [
                    ".tlb"
                ],
                "icon": {
                    "light": "./dist/icons/icon-tlb-dark.svg",
                    "dark": "./dist/icons/icon-tlb-dark.svg"
                },
                "configuration": "./editors/code/src/languages/tlb-language-configuration.json"
            }
        ],
        "grammars": [
            {
                "language": "tolk",
                "scopeName": "source.tolk",
                "path": "./editors/code/src/languages/syntaxes/tolk.tmLanguage.json"
            },
            {
                "language": "func",
                "scopeName": "source.func",
                "path": "./editors/code/src/languages/syntaxes/func.tmLanguage.json"
            },
            {
                "language": "tasm",
                "scopeName": "source.tasm",
                "path": "./editors/code/src/languages/syntaxes/tasm.tmLanguage.json"
            },
            {
                "language": "fift",
                "scopeName": "source.fift",
                "path": "./editors/code/src/languages/syntaxes/fift.tmLanguage.json"
            },
            {
                "language": "tlb",
                "scopeName": "source.tlb",
                "path": "./editors/code/src/languages/syntaxes/tlb.tmLanguage.json"
            }
        ],
        "snippets": [],
        "debuggers": [
            {
                "type": "tvm",
                "label": "TVM Debug"
            },
            {
                "type": "assembly",
                "label": "Assembly Debug"
            }
        ],
        "breakpoints": [
            {
                "language": "func"
            },
            {
                "language": "tasm"
            }
        ],
        "commands": [
            {
                "command": "helloWebview.show",
                "title": "Hello Webview: Show"
            },
            {
                "command": "tolk.build",
                "title": "Build Project",
                "category": "Tolk",
                "icon": "$(gear)",
                "problemMatcher": [
                    "$tolk"
                ]
            },
            {
                "command": "tolk.getTypeAtPosition",
                "title": "Get Type At Position",
                "category": "Tolk"
            },
            {
                "command": "tolk.getContractAbi",
                "title": "Get Contract ABI",
                "category": "Tolk"
            },
            {
                "command": "tolk.executeHoverProvider",
                "title": "Get Documentation At Position",
                "category": "Tolk"
            },
            {
                "command": "tolk.executeGetScopeProvider",
                "title": "Get Scope Information",
                "category": "Tolk"
            },
            {
                "command": "ton.openBocFile",
                "title": "Open Decompiled BoC file",
                "category": "TON"
            },
            {
                "command": "ton.saveBocDecompiled",
                "title": "Decompile BoC to TON Assembly File",
                "category": "TON"
            },
            {
                "command": "tolk.showToolchainInfo",
                "title": "Show Toolchain Information",
                "category": "Tolk",
                "icon": "$(info)"
            },
            {
                "command": "tolk.selectToolchain",
                "title": "Select Active Toolchain",
                "category": "Tolk",
                "icon": "$(tools)"
            },
            {
                "command": "tolk.manageToolchains",
                "title": "Manage Toolchains",
                "category": "Tolk",
                "icon": "$(settings-gear)"
            },
            {
                "command": "tolk.addToolchain",
                "title": "Add New Toolchain",
                "category": "Tolk",
                "icon": "$(add)"
            },
            {
                "command": "tolk.removeToolchain",
                "title": "Remove Toolchain",
                "category": "Tolk",
                "icon": "$(trash)"
            },
            {
                "command": "tolk.getUnresolvedIdentifiers",
                "title": "Tolk: Get Unresolved Identifiers",
                "category": "Tolk"
            },
            {
                "command": "ton.debug",
                "title": "TON: Debug contract"
            },
            {
                "command": "ton.sandbox.callGetMethod",
                "title": "Call Get Method",
                "category": "TON",
                "icon": "$(symbol-method)"
            },
            {
                "command": "ton.sandbox.selectContract",
                "title": "Select Contract",
                "category": "TON"
            },
            {
                "command": "ton.sandbox.refresh",
                "title": "Refresh",
                "category": "TON",
                "icon": "$(refresh)"
            },
            {
                "command": "ton.sandbox.clearContracts",
                "title": "Clear All Contracts",
                "category": "TON",
                "icon": "$(trash)"
            },
            {
                "command": "ton.sandbox.sendMessageFromForm",
                "title": "Send Message from Form",
                "category": "TON"
            },
            {
                "command": "ton.sandbox.callGetMethodFromForm",
                "title": "Call Get Method from Form",
                "category": "TON"
            },
            {
                "command": "ton.sandbox.openOperation",
                "title": "Open Sandbox Operation",
                "category": "TON"
            },
            {
                "command": "ton.sandbox.openContractInfo",
                "title": "Open Contract Information",
                "category": "TON"
            },
            {
                "command": "ton.sandbox.deployFromCodeLens",
                "title": "Deploy Contract from CodeLens",
                "category": "TON"
            },
            {
                "command": "ton.sandbox.copyContractAddress",
                "title": "Copy Contract Address",
                "category": "TON"
            },
            {
                "command": "ton.sandbox.openContractSendMessage",
                "title": "Open Contract Send Message",
                "category": "TON"
            },
            {
                "command": "ton.sandbox.callGetMethodFromCodeLens",
                "title": "Call Get Method from CodeLens",
                "category": "TON"
            }
        ],
        "views": {
            "tonSandboxContainer": [
                {
                    "id": "tonSandbox",
                    "name": "Contracts & Actions",
                    "when": "true"
                },
                {
                    "id": "tonSandboxForm",
                    "type": "webview",
                    "name": "Operations",
                    "when": "true"
                }
            ]
        },
        "viewsContainers": {
            "activitybar": [
                {
                    "id": "tonSandboxContainer",
                    "title": "TON Sandbox",
                    "icon": "$(rocket)"
                }
            ]
        },
        "keybindings": [
            {
                "command": "tolk.build",
                "key": "f5",
                "when": "editorTextFocus && editorLangId == 'tolk'"
            }
        ],
        "menus": {
            "explorer/context": [
                {
                    "when": "resourceExtname == .boc",
                    "command": "ton.openBocFile",
                    "group": "navigation"
                },
                {
                    "when": "resourceExtname == '.boc'",
                    "command": "ton.saveBocDecompiled",
                    "group": "navigation"
                }
            ],
            "view/title": [
                {
                    "command": "ton.sandbox.refresh",
                    "when": "view == tonSandbox",
                    "group": "navigation"
                },
                {
                    "command": "ton.sandbox.clearContracts",
                    "when": "view == tonSandbox",
                    "group": "navigation"
                }
            ],
            "view/item/context": [
                {
                    "command": "ton.sandbox.selectContract",
                    "when": "view == tonSandbox && viewItem == deployed-contract",
                    "group": "inline"
                }
            ]
        },
        "configuration": [
            {
                "title": "General",
                "properties": {
                    "ton.tolk.stdlib.path": {
                        "type": "string",
                        "default": null,
                        "description": "Path to Tolk standard library. If empty, will try to find in node_modules"
                    }
                }
            },
            {
                "title": "Toolchain",
                "properties": {
                    "ton.tolk.toolchain.activeToolchain": {
                        "type": "string",
                        "default": "auto",
                        "description": "Name of the active toolchain to use. Use 'auto' for automatic detection."
                    },
                    "ton.tolk.toolchain.toolchains": {
                        "type": "object",
                        "default": {
                            "auto": {
                                "name": "Auto-detected",
                                "path": "",
                                "description": "Automatically detect Tolk compiler in node_modules"
                            }
                        },
                        "additionalProperties": {
                            "type": "object",
                            "properties": {
                                "name": {
                                    "type": "string",
                                    "description": "Display name for this toolchain"
                                },
                                "path": {
                                    "type": "string",
                                    "description": "Path to the Tolk compiler executable"
                                },
                                "description": {
                                    "type": "string",
                                    "description": "Optional description for this toolchain"
                                }
                            },
                            "required": [
                                "name",
                                "path"
                            ]
                        },
                        "description": "Configured Tolk toolchains. Each key is a unique identifier for the toolchain."
                    },
                    "ton.tolk.toolchain.showShortCommitInStatusBar": {
                        "type": "boolean",
                        "default": false,
                        "description": "Add short commit hash after Tolk version in status bar"
                    }
                }
            },
            {
                "title": "Editor › Hints",
                "properties": {
                    "ton.tolk.hints.disable": {
                        "type": "boolean",
                        "default": false,
                        "description": "Disable all inlay hints"
                    },
                    "ton.tolk.hints.types": {
                        "type": "boolean",
                        "default": true,
                        "description": "Show type hints for variables and expressions"
                    },
                    "ton.tolk.hints.parameters": {
                        "type": "boolean",
                        "default": true,
                        "description": "Show parameter name hints in function calls"
                    },
                    "ton.tolk.hints.showMethodId": {
                        "type": "boolean",
                        "default": true,
                        "description": "Show method ID hints for get methods"
                    },
                    "ton.tolk.hints.constantValues": {
                        "type": "boolean",
                        "default": true,
                        "description": "Show computed values for constants"
                    },
                    "ton.func.hints.disable": {
                        "type": "boolean",
                        "default": false,
                        "description": "Disable all inlay hints for FunC"
                    },
                    "ton.func.hints.showMethodId": {
                        "type": "boolean",
                        "default": true,
                        "description": "Show method ID hints for functions with method_id"
                    },
                    "ton.func.hints.implicitConstantType": {
                        "type": "boolean",
                        "default": true,
                        "description": "Show type hints for constants without explicit type"
                    }
                }
            },
            {
                "title": "Editor › Completion",
                "properties": {
                    "ton.tolk.completion.typeAware": {
                        "type": "boolean",
                        "default": true,
                        "description": "Sort completion items by relevance to the current context type"
                    },
                    "ton.tolk.completion.addImports": {
                        "type": "boolean",
                        "default": true,
                        "description": "Automatically add necessary imports for symbols from other files"
                    }
                }
            },
            {
                "title": "Editor › Inspections",
                "properties": {
                    "ton.tolk.inspections.disabled": {
                        "type": "array",
                        "items": {
                            "type": "string",
                            "enum": [
                                "unused-parameter",
                                "unused-type-parameter",
                                "unused-variable",
                                "unused-top-level-declaration",
                                "deprecated-symbol-usage",
                                "unused-import",
                                "struct-initialization",
                                "cannot-reassign",
                                "need-not-null-unwrapping",
                                "missed-semicolon",
                                "call-arguments-count-mismatch"
                            ]
                        },
                        "default": [
                            "type-compatibility"
                        ],
                        "description": "List of disabled code inspections. All inspections are enabled by default."
                    },
                    "ton.func.inspections.disabled": {
                        "type": "array",
                        "items": {
                            "type": "string",
                            "enum": [
                                "unused-parameter",
                                "unused-type-parameter",
                                "unused-variable",
                                "unused-import"
                            ]
                        },
                        "default": [],
                        "description": "List of disabled code inspections for FunC. All inspections are enabled by default."
                    }
                }
            },
            {
                "title": "Find Usages",
                "properties": {
                    "ton.tolk.findUsages.scope": {
                        "type": "string",
                        "enum": [
                            "workspace",
                            "everywhere"
                        ],
                        "enumDescriptions": [
                            "Search only in workspace files (default)",
                            "Search everywhere including standard library"
                        ],
                        "default": "workspace",
                        "description": "Where to search when using Find Usages"
                    }
                }
            },
            {
                "title": "Fift",
                "properties": {
                    "ton.fift.hints.showGasConsumption": {
                        "type": "boolean",
                        "default": true,
                        "description": "Show gas consumption hints for Fift instructions"
                    },
                    "ton.fift.semanticHighlighting.enabled": {
                        "type": "boolean",
                        "default": true,
                        "description": "Enable/disable semantic highlighting for Fift files"
                    }
                }
            },
            {
                "title": "BoC",
                "properties": {
                    "ton.boc.openDecompiledOnOpen": {
                        "type": "boolean",
                        "default": true,
                        "description": "Automatically open decompiled Fift assembly when opening BoC files"
                    }
                }
            },
            {
                "title": "Formatter",
                "properties": {
                    "ton.tolk.formatter.useFormatter": {
                        "type": "boolean",
                        "default": true,
                        "description": "Use experimental Tolk formatter"
                    },
                    "ton.tolk.formatter.sortImports": {
                        "type": "boolean",
                        "default": true,
                        "description": "Sort imports on format"
                    }
                }
            },
            {
                "title": "Sandbox",
                "properties": {
                    "ton.sandbox.url": {
                        "type": "string",
                        "default": "http://localhost:3000",
                        "description": "URL of the TON Sandbox API server"
                    },
                    "ton.sandbox.autoStart": {
                        "type": "boolean",
                        "default": false,
                        "description": "Automatically start sandbox server when opening workspace"
                    }
                }
            }
        ],
        "customEditors": [
            {
                "viewType": "boc.editor",
                "displayName": "BoC Editor",
                "selector": [
                    {
                        "filenamePattern": "*.boc"
                    }
                ],
                "priority": "default"
            }
        ],
        "taskDefinitions": [
            {
                "type": "blueprint-build",
                "properties": {}
            },
            {
                "type": "blueprint-build-all",
                "properties": {}
            },
            {
                "type": "blueprint-test",
                "properties": {}
            },
            {
                "type": "blueprint-build-and-test-all",
                "properties": {}
            }
        ]
    },
    "dependencies": {
        "@ton/core": "0.60.1",
        "@ton/crypto": "^3.3.0",
        "@vscode/debugadapter": "^1.68.0",
        "@vscode/debugprotocol": "^1.68.0",
        "buffer": "^6.0.3",
        "glob": "^11.0.1",
        "jssha": "^3.3.1",
<<<<<<< HEAD
        "react": "^18.3.1",
        "react-dom": "^18.3.1",
        "tolkfmt-test-dev": "0.0.20",
=======
        "tolkfmt-test-dev": "0.0.21",
>>>>>>> 8ba38c7c
        "ton-assembly": "0.2.0",
        "vscode-debugadapter": "^1.51.0",
        "vscode-languageclient": "^8.0.2",
        "vscode-languageserver": "^8.0.2",
        "vscode-languageserver-textdocument": "^1.0.7",
        "vscode-uri": "^3.0.7",
        "web-tree-sitter": "^0.25.0"
    },
    "devDependencies": {
        "@types/jest": "^29.5.14",
        "@types/mocha": "^10.0.6",
        "@types/node": "^22.2.0",
        "@types/react": "^18.3.3",
        "@types/react-dom": "^18.3.0",
        "@types/vscode": "^1.63.0",
        "@vscode/test-cli": "^0.0.10",
        "@vscode/test-electron": "^2.4.1",
        "@vscode/vsce": "^3.6.0",
        "c8": "^10.1.3",
        "concurrently": "^9.2.1",
        "copy-webpack-plugin": "^12.0.2",
        "css-loader": "^7.1.2",
        "eslint": "^9.19.0",
        "eslint-plugin-functional": "^9.0.1",
        "eslint-plugin-unicorn": "^56.0.1",
        "eslint-plugin-unused-imports": "^4.1.4",
        "husky": "^9.1.7",
        "jest": "^29.7.0",
        "mini-css-extract-plugin": "^2.9.2",
        "mocha": "^10.3.0",
        "prettier": "3.4.2",
        "style-loader": "^4.0.0",
        "tree-sitter-cli": "^0.25.8",
        "ts-jest": "^29.2.6",
        "ts-loader": "^9.5.1",
        "ts-node": "^10.9.2",
        "tsconfig-paths-webpack-plugin": "^4.2.0",
        "typescript": "^5.7.0",
        "typescript-eslint": "^8.22.0",
        "webpack": "^5.92.1",
        "webpack-cli": "^5.1.4"
    },
    "peerDependencies": {
        "tree-sitter": "^0.21.1"
    },
    "peerDependenciesMeta": {
        "tree-sitter": {
            "optional": true
        }
    },
    "dependenciesMeta": {
        "tree-sitter-cli": {
            "built": true
        }
    },
    "packageManager": "yarn@4.6.0",
    "prettier": {
        "arrowParens": "avoid",
        "bracketSpacing": false,
        "printWidth": 100,
        "semi": false,
        "singleQuote": false,
        "tabWidth": 4,
        "trailingComma": "all",
        "useTabs": false,
        "overrides": [
            {
                "files": [
                    "*.yaml",
                    "*.yml"
                ],
                "options": {
                    "tabWidth": 2
                }
            }
        ]
    }
}<|MERGE_RESOLUTION|>--- conflicted
+++ resolved
@@ -702,13 +702,9 @@
         "buffer": "^6.0.3",
         "glob": "^11.0.1",
         "jssha": "^3.3.1",
-<<<<<<< HEAD
         "react": "^18.3.1",
         "react-dom": "^18.3.1",
-        "tolkfmt-test-dev": "0.0.20",
-=======
         "tolkfmt-test-dev": "0.0.21",
->>>>>>> 8ba38c7c
         "ton-assembly": "0.2.0",
         "vscode-debugadapter": "^1.51.0",
         "vscode-languageclient": "^8.0.2",
