{
    "name": "vscode-ton",
    "displayName": "TON",
    "description": "Official support for the TON blockchain in VS Code",
    "keywords": [
        "TON",
        "The Open Network",
        "Smart contract",
        "Tolk",
        "FunC",
        "Fift",
        "BoC",
        "TL-B"
    ],
    "version": "0.5.1",
    "engines": {
        "vscode": "^1.63.0"
    },
    "icon": "editors/code/src/assets/logo.png",
    "activationEvents": [
        "onLanguage:tolk",
        "onLanguage:func",
        "onLanguage:tasm",
        "onLanguage:fift",
        "onLanguage:boc",
        "onLanguage:tlb"
    ],
    "categories": [
        "Programming Languages"
    ],
    "repository": {
        "type": "git",
        "url": "git+https://github.com/ton-blockchain/ton-language-server.git"
    },
    "author": "TON Core",
    "publisher": "ton-core",
    "license": "MIT",
    "scripts": {
        "test": "yarn jest",
        "build": "webpack && node ./.scripts/set-executable.js ./dist/server.js",
        "package": "npx vsce package --no-yarn --readme-path editors/code/README.md",
        "lint": "yarn run lint:ts && yarn run lint:css",
        "lint:ts": "eslint --cache .",
        "lint:css": "stylelint 'editors/**/*.css' --cache",
        "fmt": "prettier --write -l --cache .",
        "fmt:check": "prettier --check --cache .",
        "grammar:wasm": "yarn grammar:tolk:wasm && yarn grammar:func:wasm && yarn grammar:fift:wasm && yarn grammar:tlb:wasm",
        "grammar:tolk:wasm": "cd server/src/languages/tolk/tree-sitter-tolk && tree-sitter generate && tree-sitter build --wasm",
        "grammar:func:wasm": "cd server/src/languages/func/tree-sitter-func && tree-sitter generate && tree-sitter build --wasm",
        "grammar:fift:wasm": "cd server/src/languages/fift/tree-sitter-fift && tree-sitter generate && tree-sitter build --wasm",
        "grammar:tlb:wasm": "cd server/src/languages/tlb/tree-sitter-tlb && tree-sitter generate && tree-sitter build --wasm",
        "watch": "webpack --watch",
        "precommit": "yarn build && yarn fmt && yarn lint:ts --fix && yarn run lint:css --fix",
        "test:grammars": "yarn test:grammars:tolk && yarn test:grammars:func && yarn test:grammars:fift && yarn test:grammars:tlb",
        "test:grammars:tolk": "cd ./server/src/languages/tolk/tree-sitter-tolk/ && tree-sitter test",
        "test:grammars:func": "cd ./server/src/languages/func/tree-sitter-func/ && tree-sitter test",
        "test:grammars:fift": "cd ./server/src/languages/fift/tree-sitter-fift/ && tree-sitter test",
        "test:grammars:tlb": "cd ./server/src/languages/tlb/tree-sitter-tlb/ && tree-sitter test",
        "play:grammars:tolk": "cd ./server/src/languages/tolk/tree-sitter-tolk/ && tree-sitter generate && tree-sitter build --wasm && tree-sitter playground",
        "parse:grammars:tolk": "cd ./server/src/languages/tolk/tree-sitter-tolk/ && tree-sitter parse -D --open-log main.tolk",
        "test:e2e": "yarn test:e2e:tolk",
        "test:e2e:compile": "tsc -p ./server/src/e2e/tsconfig.json",
        "test:e2e:tolk": "yarn test:e2e:compile && ts-node server/src/e2e/runTolkTest.ts",
        "test:e2e:tolk:update": "yarn test:e2e:compile && ts-node server/src/e2e/runTolkTest.ts --update-snapshots",
        "test:e2e:tolk:resolving:update": "yarn test:e2e:compile && ts-node server/src/e2e/runTolkTest.ts --suite resolving --update-snapshots",
        "test:e2e:tolk:references:update": "yarn test:e2e:compile && ts-node server/src/e2e/runTolkTest.ts --suite references --update-snapshots",
        "test:e2e:tolk:rename:update": "yarn test:e2e:compile && ts-node server/src/e2e/runTolkTest.ts --suite rename --update-snapshots",
        "test:e2e:tolk:inspections:update": "yarn test:e2e:compile && ts-node server/src/e2e/runTolkTest.ts --suite inspections --update-snapshots",
        "test:e2e:tolk:foldings:update": "yarn test:e2e:compile && ts-node server/src/e2e/runTolkTest.ts --suite foldings --update-snapshots",
        "test:e2e:tolk:completion:update": "yarn test:e2e:compile && ts-node server/src/e2e/runTolkTest.ts --suite completion --update-snapshots",
        "test:e2e:tolk:completion-select:update": "yarn test:e2e:compile && ts-node server/src/e2e/runTolkTest.ts --suite completion-select --update-snapshots",
        "test:e2e:tolk:document-symbols:update": "yarn test:e2e:compile && ts-node server/src/e2e/runTolkTest.ts --suite document-symbols --update-snapshots",
        "test:e2e:tolk:inlay-hints:update": "yarn test:e2e:compile && ts-node server/src/e2e/runTolkTest.ts --suite inlay-hints --update-snapshots",
        "test:e2e:tolk:signature-help:update": "yarn test:e2e:compile && ts-node server/src/e2e/runTolkTest.ts --suite signature-help --update-snapshots",
        "test:e2e:tolk:intentions:update": "yarn test:e2e:compile && ts-node server/src/e2e/runTolkTest.ts --suite intentions --update-snapshots",
        "test:e2e:tolk:types:update": "yarn test:e2e:compile && ts-node server/src/e2e/runTolkTest.ts --suite types --update-snapshots",
        "test:e2e:tolk:types-2:update": "yarn test:e2e:compile && ts-node server/src/e2e/runTolkTest.ts --suite types-2 --update-snapshots",
        "test:e2e:tolk:documentation:update": "yarn test:e2e:compile && ts-node server/src/e2e/runTolkTest.ts --suite documentation --update-snapshots",
        "test:e2e:tolk:type-resolving:update": "yarn test:e2e:compile && ts-node server/src/e2e/runTolkTest.ts --suite type-resolving --update-snapshots",
        "test:e2e:tolk:multifile-resolving:update": "yarn test:e2e:compile && ts-node server/src/e2e/runTolkTest.ts --suite multifile-resolving --update-snapshots",
        "test:e2e:tolk:multifile-intentions:update": "yarn test:e2e:compile && ts-node server/src/e2e/runTolkTest.ts --suite multifile-intentions --update-snapshots",
        "test:e2e:tolk:multifile-completion-select:update": "yarn test:e2e:compile && ts-node server/src/e2e/runTolkTest.ts --suite multifile-completion-select --update-snapshots",
        "test:e2e:tolk:multifile-inspections:update": "yarn test:e2e:compile && ts-node server/src/e2e/runTolkTest.ts --suite multifile-inspections --update-snapshots",
        "test:e2e:tolk:compiler-tests:update": "yarn test:e2e:compile && ts-node server/src/e2e/runTolkTest.ts --suite compiler-tests --update-snapshots",
        "pack:ls": "cd dist && npm pack",
        "publish:ls": "cd dist && npm publish",
        "build-server-package-and-publish": "yarn build && yarn pack:ls && yarn publish:ls",
        "postinstall": "husky"
    },
    "main": "./dist/client",
    "contributes": {
        "languages": [
            {
                "id": "tolk",
                "aliases": [
                    "Tolk"
                ],
                "extensions": [
                    ".tolk"
                ],
                "icon": {
                    "light": "./dist/icons/ton-icon.svg",
                    "dark": "./dist/icons/ton-icon.svg"
                },
                "configuration": "./editors/code/src/languages/tolk-language-configuration.json"
            },
            {
                "id": "func",
                "aliases": [
                    "FunC"
                ],
                "extensions": [
                    ".fc",
                    ".func"
                ],
                "icon": {
                    "light": "./dist/icons/ton-icon.svg",
                    "dark": "./dist/icons/ton-icon.svg"
                },
                "configuration": "./editors/code/src/languages/func-language-configuration.json"
            },
            {
                "id": "tasm",
                "aliases": [
                    "TASM",
                    "TON Assembly"
                ],
                "extensions": [
                    ".tasm"
                ],
                "icon": {
                    "light": "./dist/icons/ton-icon.svg",
                    "dark": "./dist/icons/ton-icon.svg"
                },
                "configuration": "./editors/code/src/languages/tasm-language-configuration.json"
            },
            {
                "id": "fift",
                "aliases": [
                    "Fift"
                ],
                "extensions": [
                    ".fif"
                ],
                "icon": {
                    "light": "./dist/icons/ton-icon.svg",
                    "dark": "./dist/icons/ton-icon.svg"
                },
                "configuration": "./editors/code/src/languages/fift-language-configuration.json"
            },
            {
                "id": "boc",
                "extensions": [
                    ".boc"
                ],
                "aliases": [
                    "TON BoC"
                ],
                "icon": {
                    "light": "./dist/icons/icon-boc-dark.svg",
                    "dark": "./dist/icons/icon-boc-dark.svg"
                }
            },
            {
                "id": "tlb",
                "aliases": [
                    "TL-B"
                ],
                "extensions": [
                    ".tlb"
                ],
                "icon": {
                    "light": "./dist/icons/icon-tlb-dark.svg",
                    "dark": "./dist/icons/icon-tlb-dark.svg"
                },
                "configuration": "./editors/code/src/languages/tlb-language-configuration.json"
            }
        ],
        "grammars": [
            {
                "language": "tolk",
                "scopeName": "source.tolk",
                "path": "./editors/code/src/languages/syntaxes/tolk.tmLanguage.json"
            },
            {
                "language": "func",
                "scopeName": "source.func",
                "path": "./editors/code/src/languages/syntaxes/func.tmLanguage.json"
            },
            {
                "language": "tasm",
                "scopeName": "source.tasm",
                "path": "./editors/code/src/languages/syntaxes/tasm.tmLanguage.json"
            },
            {
                "language": "fift",
                "scopeName": "source.fift",
                "path": "./editors/code/src/languages/syntaxes/fift.tmLanguage.json"
            },
            {
                "language": "tlb",
                "scopeName": "source.tlb",
                "path": "./editors/code/src/languages/syntaxes/tlb.tmLanguage.json"
            }
        ],
        "snippets": [],
        "debuggers": [
            {
                "type": "tvm",
                "label": "TVM Debug"
            },
            {
                "type": "assembly",
                "label": "Assembly Debug"
            },
            {
                "type": "tolk",
                "label": "Tolk Debug"
            }
        ],
        "breakpoints": [
            {
                "language": "func"
            },
            {
                "language": "tasm"
            },
            {
                "language": "tolk"
            }
        ],
        "commands": [
            {
                "command": "tolk.build",
                "title": "Build Project",
                "category": "Tolk",
                "icon": "$(gear)",
                "problemMatcher": [
                    "$tolk"
                ]
            },
            {
                "command": "tolk.getTypeAtPosition",
                "title": "Get Type At Position",
                "category": "Tolk"
            },
            {
                "command": "tolk.getContractAbi",
                "title": "Get Contract ABI",
                "category": "Tolk"
            },
            {
                "command": "tolk.getWorkspaceContractsAbi",
                "title": "Get Workspace Contracts ABI",
                "category": "Tolk"
            },
            {
                "command": "tolk.executeHoverProvider",
                "title": "Get Documentation At Position",
                "category": "Tolk"
            },
            {
                "command": "tolk.executeGetScopeProvider",
                "title": "Get Scope Information",
                "category": "Tolk"
            },
            {
                "command": "ton.openBocFile",
                "title": "Open Decompiled BoC file",
                "category": "TON"
            },
            {
                "command": "ton.saveBocDecompiled",
                "title": "Decompile BoC to TON Assembly File",
                "category": "TON"
            },
            {
                "command": "tolk.showToolchainInfo",
                "title": "Show Toolchain Information",
                "category": "Tolk",
                "icon": "$(info)"
            },
            {
                "command": "tolk.selectToolchain",
                "title": "Select Active Toolchain",
                "category": "Tolk",
                "icon": "$(tools)"
            },
            {
                "command": "tolk.manageToolchains",
                "title": "Manage Toolchains",
                "category": "Tolk",
                "icon": "$(settings-gear)"
            },
            {
                "command": "tolk.addToolchain",
                "title": "Add New Toolchain",
                "category": "Tolk",
                "icon": "$(add)"
            },
            {
                "command": "tolk.removeToolchain",
                "title": "Remove Toolchain",
                "category": "Tolk",
                "icon": "$(trash)"
            },
            {
                "command": "tolk.getUnresolvedIdentifiers",
                "title": "Tolk: Get Unresolved Identifiers",
                "category": "Tolk"
            },
            {
                "command": "ton.debug",
                "title": "TON: Debug contract"
            },
            {
                "command": "ton.sandbox.refresh",
                "title": "Refresh",
                "category": "TON",
                "icon": "$(refresh)"
            },
            {
                "command": "ton.sandbox.history.refresh",
                "title": "Refresh History",
                "category": "TON",
                "icon": "$(refresh)"
            },
            {
                "command": "ton.sandbox.history.importTrace",
                "title": "Import History",
                "category": "TON",
                "icon": "$(arrow-down)"
            },
            {
                "command": "ton.sandbox.history.exportTrace",
                "title": "Export History",
                "category": "TON",
                "icon": "$(arrow-up)"
            },
            {
                "command": "ton.sandbox.history.reset",
                "title": "Reset History",
                "category": "TON",
                "icon": "$(clear-all)"
            },
            {
                "command": "ton.sandbox.deleteMessageTemplate",
                "title": "Delete Message Template",
                "category": "TON",
                "icon": "$(trash)"
            },
            {
                "command": "ton.sandbox.copyContractAbi",
                "title": "Copy Contract ABI",
                "category": "TON",
                "icon": "$(copy)"
            },
            {
                "command": "ton.sandbox.copyContractAddressFromTree",
                "title": "Copy Address",
                "category": "TON",
                "icon": "$(copy)"
            },
            {
                "command": "ton.test.openTestSource",
                "title": "Open Test Source",
                "category": "TON",
                "icon": "$(go-to-file)"
            },
            {
                "command": "ton.sandbox.installServer",
                "title": "Install TON Sandbox Server",
                "category": "TON",
                "icon": "$(arrow-down)"
            },
            {
                "command": "ton.sandbox.startServer",
                "title": "Start TON Sandbox Server",
                "category": "TON",
                "icon": "$(debug-start)"
            },
            {
                "command": "ton.sandbox.stopServer",
                "title": "Stop TON Sandbox Server",
                "category": "TON",
                "icon": "$(debug-stop)"
            },
            {
                "command": "ton.sandbox.openTerminal",
                "title": "Open Sandbox Terminal",
                "category": "TON",
                "icon": "$(terminal)"
            }
        ],
        "views": {
            "tonSandboxContainer": [
                {
                    "id": "tonSandbox",
                    "name": "Contracts & Actions",
                    "when": "true"
                },
                {
                    "id": "tonSandboxActions",
                    "type": "webview",
                    "name": "Operations",
                    "when": "true"
                },
                {
                    "id": "tonSandboxHistory",
                    "type": "webview",
                    "name": "History",
                    "when": "true"
                }
            ],
            "tonTestContainer": [
                {
                    "id": "tonTestResultsTree",
                    "name": "Tests Tree",
                    "when": "true"
                }
            ]
        },
        "viewsContainers": {
            "activitybar": [
                {
                    "id": "tonSandboxContainer",
                    "title": "TON Sandbox",
                    "icon": "$(rocket)"
                },
                {
                    "id": "tonTestContainer",
                    "title": "TON Tests",
                    "icon": "./dist/icons/test-icon.svg"
                }
            ]
        },
        "keybindings": [
            {
                "command": "tolk.build",
                "key": "f5",
                "when": "editorTextFocus && editorLangId == 'tolk'"
            },
            {
                "command": "ton.sandbox.copyContractAbi",
                "key": "ctrl+shift+c",
                "mac": "cmd+shift+c",
                "when": "editorTextFocus && editorLangId == 'tolk'"
            }
        ],
        "menus": {
            "commandPalette": [
                {
                    "command": "ton.sandbox.deleteMessageTemplate",
                    "when": "false"
                },
                {
                    "command": "ton.sandbox.copyContractAddressFromTree",
                    "when": "false"
                },
                {
                    "command": "ton.test.openTestSource",
                    "when": "false"
                }
            ],
            "explorer/context": [
                {
                    "when": "resourceExtname == .boc",
                    "command": "ton.openBocFile",
                    "group": "navigation"
                },
                {
                    "when": "resourceExtname == '.boc'",
                    "command": "ton.saveBocDecompiled",
                    "group": "navigation"
                }
            ],
            "view/title": [
                {
                    "command": "ton.sandbox.refresh",
                    "when": "view == tonSandbox",
                    "group": "navigation"
                },
                {
                    "command": "ton.sandbox.history.refresh",
                    "when": "view == tonSandboxHistory",
                    "group": "navigation"
                },
                {
                    "command": "ton.sandbox.history.exportTrace",
                    "when": "view == tonSandboxHistory",
                    "group": "navigation"
                },
                {
                    "command": "ton.sandbox.history.importTrace",
                    "when": "view == tonSandboxHistory",
                    "group": "navigation"
                },
                {
                    "command": "ton.sandbox.history.reset",
                    "when": "view == tonSandboxHistory",
                    "group": "navigation"
                },
                {
                    "command": "ton.sandbox.startServer",
                    "when": "view == tonSandbox",
                    "group": "navigation"
                },
                {
                    "command": "ton.sandbox.stopServer",
                    "when": "view == tonSandbox",
                    "group": "navigation"
                },
                {
                    "command": "ton.sandbox.openTerminal",
                    "when": "view == tonSandbox",
                    "group": "navigation"
                }
            ],
            "view/item/context": [
                {
                    "command": "ton.sandbox.deleteMessageTemplate",
                    "when": "view == tonSandbox && viewItem == message-template",
                    "group": "inline"
                },
                {
                    "command": "ton.sandbox.copyContractAddressFromTree",
                    "when": "view == tonSandbox && viewItem == deployed-contract",
                    "group": "inline"
                },
                {
                    "command": "ton.test.openTestSource",
                    "when": "view == tonTestResultsTree && viewItem == testRun",
                    "group": "inline"
                }
            ]
        },
        "configuration": [
            {
                "title": "General",
                "properties": {
                    "ton.tolk.stdlib.path": {
                        "type": "string",
                        "default": null,
                        "description": "Path to Tolk standard library. If empty, will try to find in node_modules"
                    }
                }
            },
            {
                "title": "Toolchain",
                "properties": {
                    "ton.tolk.toolchain.activeToolchain": {
                        "type": "string",
                        "default": "auto",
                        "description": "Name of the active toolchain to use. Use 'auto' for automatic detection."
                    },
                    "ton.tolk.toolchain.toolchains": {
                        "type": "object",
                        "default": {
                            "auto": {
                                "name": "Auto-detected",
                                "path": "",
                                "description": "Automatically detect Tolk compiler in node_modules"
                            }
                        },
                        "additionalProperties": {
                            "type": "object",
                            "properties": {
                                "name": {
                                    "type": "string",
                                    "description": "Display name for this toolchain"
                                },
                                "path": {
                                    "type": "string",
                                    "description": "Path to the Tolk compiler executable"
                                },
                                "description": {
                                    "type": "string",
                                    "description": "Optional description for this toolchain"
                                }
                            },
                            "required": [
                                "name",
                                "path"
                            ]
                        },
                        "description": "Configured Tolk toolchains. Each key is a unique identifier for the toolchain."
                    },
                    "ton.tolk.toolchain.showShortCommitInStatusBar": {
                        "type": "boolean",
                        "default": false,
                        "description": "Add short commit hash after Tolk version in status bar"
                    }
                }
            },
            {
                "title": "Editor › Hints",
                "properties": {
                    "ton.tolk.hints.disable": {
                        "type": "boolean",
                        "default": false,
                        "description": "Disable all inlay hints"
                    },
                    "ton.tolk.hints.types": {
                        "type": "boolean",
                        "default": true,
                        "description": "Show type hints for variables and expressions"
                    },
                    "ton.tolk.hints.parameters": {
                        "type": "boolean",
                        "default": true,
                        "description": "Show parameter name hints in function calls"
                    },
                    "ton.tolk.hints.showMethodId": {
                        "type": "boolean",
                        "default": true,
                        "description": "Show method ID hints for get methods"
                    },
                    "ton.tolk.hints.constantValues": {
                        "type": "boolean",
                        "default": true,
                        "description": "Show computed values for constants"
                    },
                    "ton.func.hints.disable": {
                        "type": "boolean",
                        "default": false,
                        "description": "Disable all inlay hints for FunC"
                    },
                    "ton.func.hints.showMethodId": {
                        "type": "boolean",
                        "default": true,
                        "description": "Show method ID hints for functions with method_id"
                    },
                    "ton.func.hints.implicitConstantType": {
                        "type": "boolean",
                        "default": true,
                        "description": "Show type hints for constants without explicit type"
                    },
                    "ton.tlb.hints.disable": {
                        "type": "boolean",
                        "default": false,
                        "description": "Disable all inlay hints for TL-B"
                    },
                    "ton.tlb.hints.showConstructorTag": {
                        "type": "boolean",
                        "default": true,
                        "description": "Show constructor tag hints for TL-B constructors without explicit tags"
                    }
                }
            },
            {
                "title": "Editor › Completion",
                "properties": {
                    "ton.tolk.completion.typeAware": {
                        "type": "boolean",
                        "default": true,
                        "description": "Sort completion items by relevance to the current context type"
                    },
                    "ton.tolk.completion.addImports": {
                        "type": "boolean",
                        "default": true,
                        "description": "Automatically add necessary imports for symbols from other files"
                    }
                }
            },
            {
                "title": "Editor › Inspections",
                "properties": {
                    "ton.tolk.inspections.disabled": {
                        "type": "array",
                        "items": {
                            "type": "string",
                            "enum": [
                                "unused-parameter",
                                "unused-type-parameter",
                                "unused-variable",
                                "unused-top-level-declaration",
                                "deprecated-symbol-usage",
                                "unused-import",
                                "struct-initialization",
                                "cannot-reassign",
                                "need-not-null-unwrapping",
                                "missed-semicolon",
                                "call-arguments-count-mismatch"
                            ]
                        },
                        "default": [
                            "type-compatibility"
                        ],
                        "description": "List of disabled code inspections. All inspections are enabled by default."
                    },
                    "ton.func.inspections.disabled": {
                        "type": "array",
                        "items": {
                            "type": "string",
                            "enum": [
                                "unused-parameter",
                                "unused-type-parameter",
                                "unused-variable",
                                "unused-import"
                            ]
                        },
                        "default": [],
                        "description": "List of disabled code inspections for FunC. All inspections are enabled by default."
                    }
                }
            },
            {
                "title": "Find Usages",
                "properties": {
                    "ton.tolk.findUsages.scope": {
                        "type": "string",
                        "enum": [
                            "workspace",
                            "everywhere"
                        ],
                        "enumDescriptions": [
                            "Search only in workspace files (default)",
                            "Search everywhere including standard library"
                        ],
                        "default": "workspace",
                        "description": "Where to search when using Find Usages"
                    }
                }
            },
            {
                "title": "Fift",
                "properties": {
                    "ton.fift.hints.showGasConsumption": {
                        "type": "boolean",
                        "default": true,
                        "description": "Show gas consumption hints for Fift instructions"
                    },
                    "ton.fift.semanticHighlighting.enabled": {
                        "type": "boolean",
                        "default": true,
                        "description": "Enable/disable semantic highlighting for Fift files"
                    }
                }
            },
            {
                "title": "BoC",
                "properties": {
                    "ton.boc.openDecompiledOnOpen": {
                        "type": "boolean",
                        "default": true,
                        "description": "Automatically open decompiled Fift assembly when opening BoC files"
                    }
                }
            },
            {
                "title": "Formatter",
                "properties": {
                    "ton.tolk.formatter.useFormatter": {
                        "type": "boolean",
                        "default": true,
                        "description": "Use experimental Tolk formatter"
                    },
                    "ton.tolk.formatter.sortImports": {
                        "type": "boolean",
                        "default": true,
                        "description": "Sort imports on format"
                    }
                }
            },
            {
                "title": "Sandbox",
                "properties": {
                    "ton.sandbox.port": {
                        "type": "number",
                        "default": 3000,
                        "description": "Port for the TON Sandbox server"
                    },
                    "ton.sandbox.binaryPath": {
                        "type": "string",
                        "default": "./node_modules/.bin/ton-sandbox-server",
                        "description": "Path to the TON Sandbox server binary"
                    },
                    "ton.sandbox.websocketPort": {
                        "type": "number",
                        "default": 7743,
                        "description": "Port for the WebSocket server used for test communication"
                    }
                }
            }
        ],
        "customEditors": [
            {
                "viewType": "boc.editor",
                "displayName": "BoC Editor",
                "selector": [
                    {
                        "filenamePattern": "*.boc"
                    }
                ],
                "priority": "default"
            }
        ],
        "taskDefinitions": [
            {
                "type": "blueprint-build",
                "properties": {}
            },
            {
                "type": "blueprint-build-all",
                "properties": {}
            },
            {
                "type": "blueprint-test",
                "properties": {}
            },
            {
                "type": "blueprint-build-and-test-all",
                "properties": {}
            }
        ],
        "viewsWelcome": [
            {
                "view": "tonTestResultsTree",
                "contents": "No test results yet. Run tests to see results here."
            }
        ]
    },
    "dependencies": {
        "@ton/core": "0.61.0",
        "@ton/crypto": "^3.3.0",
        "@vscode/debugadapter": "^1.51.0",
        "@vscode/debugprotocol": "^1.68.0",
        "buffer": "^6.0.3",
        "glob": "^11.1.0",
        "jssha": "^3.3.1",
        "react": "^18.3.1",
        "react-d3-tree": "^3.6.6",
        "react-dom": "^18.3.1",
        "react-icons": "^5.5.0",
        "react-markdown": "^10.1.0",
        "tolkfmt-test-dev": "0.0.25",
        "ton-assembly": "0.4.0",
        "ton-source-map": "^0.2.2",
        "vscode-languageclient": "^8.0.2",
        "vscode-languageserver": "^8.0.2",
        "vscode-languageserver-textdocument": "^1.0.7",
        "vscode-uri": "^3.0.7",
        "web-tree-sitter": "^0.25.0",
        "ws": "^8.18.3"
    },
    "devDependencies": {
        "@babel/core": "^7.26.0",
        "@babel/plugin-transform-modules-commonjs": "^7.25.9",
        "@babel/preset-env": "^7.26.0",
        "@types/eslint-plugin-jsx-a11y": "^6.10.0",
        "@types/jest": "^29.5.14",
        "@types/mocha": "^10.0.6",
        "@types/node": "^22.2.0",
        "@types/react": "^18.3.3",
        "@types/react-dom": "^18.3.0",
        "@types/vscode": "^1.63.0",
<<<<<<< HEAD
        "@types/ws": "^8",
        "@vscode/test-cli": "^0.0.10",
=======
        "@vscode/test-cli": "^0.0.12",
>>>>>>> dd207799
        "@vscode/test-electron": "^2.4.1",
        "@vscode/vsce": "^3.6.0",
        "babel-loader": "^9.2.1",
        "c8": "^10.1.3",
        "concurrently": "^9.2.1",
        "copy-webpack-plugin": "^12.0.2",
        "css-loader": "^7.1.2",
        "eslint": "^9.19.0",
        "eslint-import-resolver-typescript": "^4.4.4",
        "eslint-plugin-functional": "^9.0.1",
        "eslint-plugin-import-x": "^4.16.1",
        "eslint-plugin-jsx-a11y": "^6.10.2",
        "eslint-plugin-react": "^7.37.5",
        "eslint-plugin-react-hooks": "^5.2.0",
        "eslint-plugin-react-refresh": "^0.4.22",
        "eslint-plugin-unicorn": "^56.0.1",
        "eslint-plugin-unused-imports": "^4.1.4",
        "husky": "^9.1.7",
        "jest": "^29.7.0",
        "mini-css-extract-plugin": "^2.9.2",
        "mocha": "^10.3.0",
        "prettier": "3.4.2",
        "style-loader": "^4.0.0",
        "stylelint": "^16.24.0",
        "stylelint-config-standard": "^39.0.0",
        "tree-sitter-cli": "^0.25.8",
        "ts-jest": "^29.2.6",
        "ts-loader": "^9.5.1",
        "ts-node": "^10.9.2",
        "tsconfig-paths-webpack-plugin": "^4.2.0",
        "typescript": "^5.7.0",
        "typescript-eslint": "^8.22.0",
        "webpack": "^5.92.1",
        "webpack-cli": "^5.1.4"
    },
    "peerDependencies": {
        "tree-sitter": "^0.21.1"
    },
    "peerDependenciesMeta": {
        "tree-sitter": {
            "optional": true
        }
    },
    "dependenciesMeta": {
        "tree-sitter-cli": {
            "built": true
        }
    },
    "packageManager": "yarn@4.10.3+sha512.c38cafb5c7bb273f3926d04e55e1d8c9dfa7d9c3ea1f36a4868fa028b9e5f72298f0b7f401ad5eb921749eb012eb1c3bb74bf7503df3ee43fd600d14a018266f",
    "prettier": {
        "arrowParens": "avoid",
        "bracketSpacing": false,
        "printWidth": 100,
        "semi": false,
        "singleQuote": false,
        "tabWidth": 4,
        "trailingComma": "all",
        "useTabs": false,
        "overrides": [
            {
                "files": [
                    "*.yaml",
                    "*.yml"
                ],
                "options": {
                    "tabWidth": 2
                }
            },
            {
                "files": [
                    "editors/code/src/webview-ui/**/*.*"
                ],
                "options": {
                    "tabWidth": 2
                }
            }
        ]
    }
}<|MERGE_RESOLUTION|>--- conflicted
+++ resolved
@@ -854,12 +854,8 @@
         "@types/react": "^18.3.3",
         "@types/react-dom": "^18.3.0",
         "@types/vscode": "^1.63.0",
-<<<<<<< HEAD
         "@types/ws": "^8",
-        "@vscode/test-cli": "^0.0.10",
-=======
         "@vscode/test-cli": "^0.0.12",
->>>>>>> dd207799
         "@vscode/test-electron": "^2.4.1",
         "@vscode/vsce": "^3.6.0",
         "babel-loader": "^9.2.1",
