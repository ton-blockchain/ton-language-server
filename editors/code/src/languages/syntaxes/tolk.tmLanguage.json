--- conflicted
+++ resolved
@@ -1,10 +1,7 @@
 {
     "$schema": "https://raw.githubusercontent.com/martinring/tmlanguage/master/tmlanguage.json",
     "name": "tolk",
-<<<<<<< HEAD
-=======
     "scopeName": "source.tolk",
->>>>>>> 27fc6adc
     "foldingStartMarker": "\\{\\s*$",
     "foldingStopMarker": "^\\s*\\}",
     "fileTypes": ["tolk"],
