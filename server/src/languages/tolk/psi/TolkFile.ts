--- conflicted
+++ resolved
@@ -39,13 +39,10 @@
         return this.uri.includes(".acton")
     }
 
-<<<<<<< HEAD
-=======
     public get isTestFile(): boolean {
         return this.uri.endsWith(".test.tolk")
     }
 
->>>>>>> bcf3ca5e
     public symbolAt(offset: number): string {
         return this.content[offset] ?? ""
     }
