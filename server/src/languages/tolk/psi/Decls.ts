//  SPDX-License-Identifier: MIT
//  Copyright © 2025 TON Core
import type {Node as SyntaxNode} from "web-tree-sitter"

import {crc16} from "@server/utils/crc16"
import {parentOfType} from "@server/psi/utils"
import {RecursiveVisitor} from "@server/visitor/visitor"
import {Reference} from "@server/languages/tolk/psi/Reference"
import {EnumTy, Ty} from "@server/languages/tolk/types/ty"
import {typeOf} from "@server/languages/tolk/type-inference"

import {Expression, NamedNode} from "./TolkNode"

export class GlobalVariable extends NamedNode {
    public override kindName(): string {
        return "global"
    }

    public declaredType(): Ty | null {
        return typeOf(this.node, this.file)
    }

    public typeNode(): Expression | null {
        const value = this.node.childForFieldName("type")
        if (!value) return null
        return new Expression(value, this.file)
    }
}

export class Constant extends NamedNode {
    public override kindName(): string {
        return "constant"
    }

    public declaredType(): Ty | null {
        return typeOf(this.node, this.file)
    }

    public value(): Expression | null {
        const value = this.node.childForFieldName("value")
        if (!value) return null
        return new Expression(value, this.file)
    }

    public typeNode(): Expression | null {
        const value = this.node.childForFieldName("type")
        if (!value) return null
        return new Expression(value, this.file)
    }

    public hasTypeHint(): boolean {
        const node = this.node.childForFieldName("type")
        return node !== null
    }
}

export enum FunctionKind {
    Builtin = "builtin",
    Assembly = "asm",
    Common = "common",
}

export class FunctionBase extends NamedNode {
    public get body(): SyntaxNode | null {
        return this.node.childForFieldName("body")
    }

    public returnType(): Expression | null {
        const result = this.node.childForFieldName("return_type")
        if (!result) return null
        return new Expression(result, this.file)
    }

    public parameters(skipSelf: boolean = false): Parameter[] {
        const parametersNode = this.node.childForFieldName("parameters")
        if (!parametersNode) return []

        const parameters = parametersNode.children
            .filter(value => value?.type === "parameter_declaration")
            .filter(value => value !== null)
            .map(value => new Parameter(value, this.file))

        if (skipSelf && parameters.length > 0 && parameters[0].name() === "self") {
            return parameters.slice(1)
        }

        return parameters
    }

    public typeParameters(): TypeParameter[] {
        const typeParametersNode = this.node.childForFieldName("type_parameters")
        if (!typeParametersNode) return []

        return typeParametersNode.children
            .filter(value => value?.type === "type_parameter")
            .filter(value => value !== null)
            .map(value => new TypeParameter(value, this.file))
    }

    public signaturePresentation(withTypeParameters: boolean = false): string {
        const typeParameters = this.node.childForFieldName("type_parameters")
        const typeParametersPresentation =
            withTypeParameters && typeParameters ? typeParameters.text : ""

        const parametersNode = this.node.childForFieldName("parameters")
        if (!parametersNode) return ""

        const result = this.returnType()
        return (
            typeParametersPresentation +
            parametersNode.text +
            (result ? `: ${result.node.text}` : "")
        )
    }

    public kind(): FunctionKind {
        const builtin = this.node.childForFieldName("builtin_specifier")
        if (builtin) {
            // fun bar() builtin
            return FunctionKind.Builtin
        }
        const asmBody = this.node.childForFieldName("asm_body")
        if (asmBody) {
            // fun bar() asm "POP"
            return FunctionKind.Assembly
        }
        // fun bar() { ... }
        return FunctionKind.Common
    }

    public isInstanceMethod(): boolean {
        const receiver = this.node.childForFieldName("receiver")
        if (!receiver) {
            // fun foo() {}
            return false
        }

        const parameters = this.parameters()
        if (parameters.length === 0) {
            // fun Bar.foo()
            return false
        }

        // fun Bar.bar(self)
        const first = parameters[0]
        return first.name() === "self"
    }

    public isStaticMethod(): boolean {
        const receiver = this.node.childForFieldName("receiver")
        if (!receiver) {
            // fun foo() {}
            return false
        }

        const parameters = this.parameters()
        if (parameters.length === 0) {
            // fun Bar.foo()
            return true
        }

        // fun Bar.bar(some: int)
        const first = parameters[0]
        return first.name() !== "self"
    }

    public closeParameterListParen(): SyntaxNode | null {
        const parametersNode = this.node.childForFieldName("parameters")
        if (!parametersNode) return null
        return parametersNode.children.at(-1) ?? null
    }

    public openBrace(): SyntaxNode | null {
        const body = this.node.childForFieldName("body")
        if (!body) return null
        return body.firstChild
    }

    public get hasExplicitMethodId(): boolean {
        // check for
        // @method_id(0x1000)
        //            ^^^^^^ this
        // get fun foo() {}
        return this.getExplicitMethodId !== null
    }

    public get getExplicitMethodId(): SyntaxNode | null {
        // find
        // @method_id(0x1000)
        //            ^^^^^^ this
        // get fun foo() {}
        const annotations = this.node.childForFieldName("annotations")
        if (!annotations) return null
        const methodId = annotations.children.find(
            it => it?.childForFieldName("name")?.text === "method_id",
        )
        if (!methodId) return null
        const argsNode = methodId.childForFieldName("arguments")
        if (!argsNode) return null
        const args = argsNode.namedChildren
        return args.at(0) ?? null
    }

    public computeMethodId(): number {
        const explicitId = this.getExplicitMethodId
        if (explicitId) {
            return Number.parseInt(explicitId.text)
        }

        return (crc16(Buffer.from(this.name())) & 0xff_ff) | 0x1_00_00
    }
}

export class Func extends FunctionBase {
    public override kindName(): string {
        return "fun"
    }
}

export class MethodBase extends FunctionBase {
    public override kindName(): string {
        return "fun"
    }

    public receiver(): SyntaxNode | null {
        // fun Foo<T>.bar() {}
        //     ^^^^^^^ this
        return this.node.childForFieldName("receiver")
    }

    public receiverTypeNode(): SyntaxNode | null {
        const receiver = this.receiver()
        return receiver?.childForFieldName("receiver_type") ?? null
    }

    public receiverTypeString(): string {
        const receiver = this.receiver()
        const type = receiver?.childForFieldName("receiver_type") ?? null
        if (!type) return ""
        return type.text
    }

    public receiverTypeParameters(): SyntaxNode[] {
        const receiver = this.receiverTypeNode()
        if (!receiver) return []

        if (receiver.type === "type_identifier") {
            // simple case
            // fun builder.foo() {}
            // or
            // fun T.foo() {}

            const resolved = Reference.resolve(new NamedNode(receiver, this.file), true)
            if (resolved instanceof TypeParameter) {
                return [receiver]
            }
            return []
        }

        const potentialTypeParameters: SyntaxNode[] = []

        RecursiveVisitor.visit(receiver, n => {
            if (n.type === "identifier" || n.type === "type_identifier") {
                const resolved = Reference.resolve(new NamedNode(n, this.file), true)
                if (resolved instanceof TypeParameter) {
                    potentialTypeParameters.push(n)
                }
                return true
            }

            if (n.type === "type_instantiatedTs") {
                // Foo<T>
                const argsNode = n.childForFieldName("arguments")
                if (!argsNode) return true

                const args = argsNode.namedChildren
                for (const arg of args) {
                    // T in Foo<T>
                    if (arg?.type === "type_identifier") {
                        const resolved = Reference.resolve(new NamedNode(arg, this.file), true)
                        if (resolved) {
                            if (resolved.node.equals(arg)) {
                                // resolved to itself
                                potentialTypeParameters.push(arg)
                            }
                        }
                    }
                }
            }
            return true
        })

        return potentialTypeParameters
    }

    public override namePresentation(): string {
        return this.receiverTypeString() + "." + this.name()
    }
}

export class InstanceMethod extends MethodBase {
    public isMutating(): boolean {
        const parameters = this.parameters()
        if (parameters.length === 0) return false
        const first = parameters[0]
        return first.isMutable()
    }
}

export class StaticMethod extends MethodBase {}

export class GetMethod extends FunctionBase {
    public override kindName(): string {
        return "get fun"
    }

<<<<<<< HEAD
    public isTest(): boolean {
=======
    public isTestFunction(): boolean {
>>>>>>> bcf3ca5e
        const name = this.name(true)
        return name.startsWith("test ") || name.startsWith("test_") || name.startsWith("test-")
    }
}

export class Parameter extends NamedNode {
    public override kindName(): string {
        return "parameter"
    }

    public declaredType(): Ty | null {
        return typeOf(this.node, this.file)
    }

    public isMutable(): boolean {
        return this.node.firstChild?.text === "mutate"
    }

    public typeNode(): Expression | null {
        const value = this.node.childForFieldName("type")
        if (!value) return null
        return new Expression(value, this.file)
    }

    public defaultValuePresentation(): string {
        const defaultValueNode = this.node.childForFieldName("default")
        if (!defaultValueNode) return ""
        return ` = ${defaultValueNode.text}`
    }

    public defaultValue(): Expression | null {
        const valueNode = this.node.childForFieldName("default")
        if (valueNode === null) return null
        return new Expression(valueNode, this.file)
    }
}

export class TypeAlias extends NamedNode {
    public override kindName(): string {
        return "type"
    }

    public underlyingType(): SyntaxNode | null {
        return this.node.childForFieldName("underlying_type")
    }

    public typeParameters(): TypeParameter[] {
        const typeParametersNode = this.node.childForFieldName("type_parameters")
        if (!typeParametersNode) return []

        return typeParametersNode.children
            .filter(value => value?.type === "type_parameter")
            .filter(value => value !== null)
            .map(value => new TypeParameter(value, this.file))
    }

    public typeParametersPresentation(): string {
        const typeParameters = this.node.childForFieldName("type_parameters")
        if (!typeParameters) return ""
        return typeParameters.text
    }
}

export class TypeParameter extends NamedNode {
    public override kindName(): string {
        return ""
    }

    public owner(): NamedNode | null {
        const owner = parentOfType(
            this.node,
            "function_declaration",
            "method_declaration",
            "struct_declaration",
            "type_alias_declaration",
        )
        if (!owner) return null

        if (owner.type === "function_declaration") {
            return new Func(owner, this.file)
        }

        if (owner.type === "method_declaration") {
            return new MethodBase(owner, this.file)
        }

        if (owner.type === "struct_declaration") {
            return new Struct(owner, this.file)
        }

        if (owner.type === "type_alias_declaration") {
            return new TypeAlias(owner, this.file)
        }

        return new NamedNode(owner, this.file)
    }

    public defaultTypePresentation(): string {
        const defaultValueNode = this.node.childForFieldName("default")
        if (!defaultValueNode) return ""
        return ` = ${defaultValueNode.text}`
    }

    public defaultType(): SyntaxNode | null {
        return this.node.childForFieldName("default")
    }

    public override name(): string {
        if (this.node.type === "type_identifier") {
            // if T in `fun Foo<T>.bar() {}`
            return this.node.text
        }
        return super.name()
    }
}

export class FieldsOwner extends NamedNode {
    public fields(): Field[] {
        const body = this.node.childForFieldName("body")
        if (!body) return []
        return body.children
            .filter(value => value?.type === "struct_field_declaration")
            .filter(value => value !== null)
            .map(value => new Field(value, this.file))
    }
}

export class Struct extends FieldsOwner {
    public override kindName(): string {
        return "struct"
    }

    public body(): SyntaxNode | null {
        return this.node.childForFieldName("body")
    }

    public typeParametersPresentation(): string {
        const typeParameters = this.node.childForFieldName("type_parameters")
        if (!typeParameters) return ""
        return typeParameters.text
    }

    public typeParameters(): TypeParameter[] {
        const typeParametersNode = this.node.childForFieldName("type_parameters")
        if (!typeParametersNode) return []

        return typeParametersNode.children
            .filter(value => value?.type === "type_parameter")
            .filter(value => value !== null)
            .map(value => new TypeParameter(value, this.file))
    }

    public packPrefix(): SyntaxNode | null {
        // struct (0x100) Foo {}
        //         ^^^^^ this
        return this.node.childForFieldName("pack_prefix")
    }
}

export class Field extends NamedNode {
    public override kindName(): string {
        return "field"
    }

    public typeNode(): Expression | null {
        const value = this.node.childForFieldName("type")
        if (!value) return null
        return new Expression(value, this.file)
    }

    public owner(): Struct | null {
        const ownerNode = this.parentOfType("struct_declaration")
        if (!ownerNode) return null
        return new Struct(ownerNode, this.file)
    }

    public isPrivate(): boolean {
        const modifiers = this.node.childForFieldName("modifiers")
        if (!modifiers) return false
        return modifiers.children.some(it => it?.text === "private")
    }

    public modifiers(): string[] {
        const modifiers = this.node.childForFieldName("modifiers")
        if (!modifiers) return []
        return modifiers.children
            .map(it => it?.text ?? "")
            .filter(it => it === "readonly" || it === "private")
    }

    public modifiersPresentation(): string {
        const modifiers = this.modifiers().join(" ")
        if (modifiers === "") return ""
        return modifiers + " "
    }

    public defaultValuePresentation(): string {
        const defaultValueNode = this.node.childForFieldName("default")
        if (!defaultValueNode) return ""
        return ` = ${defaultValueNode.text}`
    }

    public defaultValue(): Expression | null {
        const valueNode = this.node.childForFieldName("default")
        if (valueNode === null) return null
        return new Expression(valueNode, this.file)
    }
}

export class Enum extends NamedNode {
    public override kindName(): string {
        return "enum"
    }

    public declaredType(): EnumTy {
        return new EnumTy(this.name(), this)
    }

    public backedType(): SyntaxNode | null {
        return this.node.childForFieldName("backed_type")
    }

    public body(): SyntaxNode | null {
        return this.node.childForFieldName("body")
    }

    public members(): EnumMember[] {
        const body = this.node.childForFieldName("body")
        if (!body) return []
        return body.children
            .filter(value => value?.type === "enum_member_declaration")
            .filter(value => value !== null)
            .map(value => new EnumMember(value, this.file))
    }
}

export class EnumMember extends NamedNode {
    public override kindName(): string {
        return "enum member"
    }

    public owner(): Enum | null {
        const ownerNode = this.parentOfType("enum_declaration")
        if (!ownerNode) return null
        return new Enum(ownerNode, this.file)
    }

    public defaultValuePresentation(): string {
        const defaultValueNode = this.node.childForFieldName("default")
        if (!defaultValueNode) return ""
        return ` = ${defaultValueNode.text}`
    }

    public defaultValue(): Expression | null {
        const valueNode = this.node.childForFieldName("default")
        if (valueNode === null) return null
        return new Expression(valueNode, this.file)
    }
}

export function isSpecialStruct(name: string): boolean {
    return name === "contract" || name === "blockchain" || name === "random" || name === "debug"
}<|MERGE_RESOLUTION|>--- conflicted
+++ resolved
@@ -314,11 +314,7 @@
         return "get fun"
     }
 
-<<<<<<< HEAD
-    public isTest(): boolean {
-=======
     public isTestFunction(): boolean {
->>>>>>> bcf3ca5e
         const name = this.name(true)
         return name.startsWith("test ") || name.startsWith("test_") || name.startsWith("test-")
     }
