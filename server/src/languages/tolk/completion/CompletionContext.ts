//  SPDX-License-Identifier: MIT
//  Copyright © 2025 TON Core
import type * as lsp from "vscode-languageserver/node"
import {TolkNode} from "@server/languages/tolk/psi/TolkNode"
import {parentOfType} from "@server/psi/utils"

export class CompletionContext {
    public element: TolkNode
    public position: lsp.Position
    public triggerKind: lsp.CompletionTriggerKind

    public isType: boolean = false
    public isExpression: boolean = false
    public isStatement: boolean = false
    public topLevel: boolean = false
    public structTopLevel: boolean = false
    public afterDot: boolean = false
    public beforeParen: boolean = false
    public beforeSemicolon: boolean = false
    public insideImport: boolean = false
    public isAnnotationName: boolean = false
    public expectMatchArm: boolean = false
    public catchVariable: boolean = false
    public fieldInit: boolean = false
    public isFunctionName: boolean = false
    public isMethodName: boolean = false
<<<<<<< HEAD
    public isEnumMemberName: boolean = false
=======
    public expectFieldModifier: boolean = false
>>>>>>> 63b7d32f

    // struct fields
    public inNameOfFieldInit: boolean = false
    public inMultilineStructInit: boolean = false

    public constructor(
        content: string,
        element: TolkNode,
        position: lsp.Position,
        triggerKind: lsp.CompletionTriggerKind,
    ) {
        this.element = element
        this.position = position
        this.triggerKind = triggerKind

        const lines = content.split(/\n/g)
        const currentLine = lines[position.line]
        if (currentLine && currentLine[position.character - 1]) {
            const symbolAfter = currentLine[position.character - 1]
            this.afterDot = symbolAfter === "."
            const symbolAfterDummy = currentLine[position.character + "DummyIdentifier".length]
            this.beforeParen = symbolAfterDummy === "("
        }

        const symbolAfter = element.file.symbolAt(element.node.endIndex)
        this.beforeSemicolon = symbolAfter === ";"

        const parent = element.node.parent
        if (!parent) return

        if (parent.type === "annotation") {
            this.isAnnotationName = true
        }

        if (
            element.node.type === "identifier" &&
            element.node.parent?.type === "struct_field_declaration"
        ) {
            const prevSibling = element.node.previousNamedSibling
            if (
                prevSibling === null ||
                prevSibling.type === "struct_field_modifiers" ||
                prevSibling.text === "private" ||
                prevSibling.text === "readonly"
            ) {
                this.expectFieldModifier = true
            }
        }
        if (
            element.node.type === "identifier" &&
            element.node.parent?.type === "ERROR" &&
            element.node.parent.parent?.type === "struct_body"
        ) {
            // struct ResetCounter {
            //     queryId: uint64
            //     <caret>
            // }
            this.expectFieldModifier = true
        }

        if (parent.type === "catch_clause" && element.node.type === "identifier") {
            this.catchVariable = true
        }

        if (parent.type === "instance_argument") {
            const value = parent.childForFieldName("value")
            if (value?.equals(element.node)) {
                this.fieldInit = true
            }
        }

        if (
            parent.type === "function_declaration" &&
            parent.childForFieldName("name")?.equals(element.node)
        ) {
            this.isFunctionName = true
        }

        if (
            parent.type === "method_declaration" &&
            parent.childForFieldName("name")?.equals(element.node)
        ) {
            this.isMethodName = true
        }

        if (
            parent.type === "enum_member_declaration" &&
            parent.childForFieldName("name")?.equals(element.node)
        ) {
            this.isEnumMemberName = true
        }

        if (parent.type === "binary_operator" && parent.parent?.type === "match_arm") {
            // match (a) {
            //     <caret>
            //     Foo => {}.
            // }
            this.expectMatchArm = true
        }

        if (parent.type === "ERROR" && parent.parent?.type === "match_body") {
            this.expectMatchArm = true
        }

        if (
            parent.type === "ERROR" &&
            (parent.parent?.type === "source_file" ||
                parent.parent?.parent?.parent?.type === "source_file")
        ) {
            const grand = parent.parent
            if (grand.type === "struct_body") {
                this.structTopLevel = true
            } else {
                this.topLevel = true
            }
        }

        if (!this.topLevel && !this.structTopLevel) {
            if (parent.type === "expression_statement") {
                this.isStatement = true
            } else {
                this.isExpression = true
            }

            const valueNode = parent.childForFieldName("value")
            if (parent.type === "instance_argument") {
                // hack for completion
                if (valueNode === null || parent.text.includes("\n")) {
                    // Foo { name }
                    //       ^^^^
                    this.inNameOfFieldInit = true

                    const init = parentOfType(parent, "object_literal")
                    const args = init?.childForFieldName("arguments")
                    if (args) {
                        const openBracket = args.firstChild
                        const closeBracket = args.lastChild
                        if (!openBracket || !closeBracket) return

                        if (openBracket.startPosition.row != closeBracket.startPosition.row) {
                            this.inMultilineStructInit = true
                        }
                    }
                }
            }
        }

        if (element.node.type === "type_identifier") {
            this.isType = true
        }

        if (parent.type === "import_directive") {
            this.insideImport = true
        }
    }

    public expression(): boolean {
        return (
            (this.isExpression || this.isStatement) &&
            !this.afterDot &&
            !this.isType &&
            !this.inNameOfFieldInit &&
            !this.insideImport &&
            !this.structTopLevel &&
            !this.expectMatchArm &&
            !this.catchVariable &&
            !this.isFunctionName &&
            !this.isMethodName &&
<<<<<<< HEAD
            !this.isEnumMemberName &&
=======
            !this.expectFieldModifier &&
>>>>>>> 63b7d32f
            !this.isAnnotationName
        )
    }
}<|MERGE_RESOLUTION|>--- conflicted
+++ resolved
@@ -24,11 +24,8 @@
     public fieldInit: boolean = false
     public isFunctionName: boolean = false
     public isMethodName: boolean = false
-<<<<<<< HEAD
+    public expectFieldModifier: boolean = false
     public isEnumMemberName: boolean = false
-=======
-    public expectFieldModifier: boolean = false
->>>>>>> 63b7d32f
 
     // struct fields
     public inNameOfFieldInit: boolean = false
@@ -197,11 +194,6 @@
             !this.catchVariable &&
             !this.isFunctionName &&
             !this.isMethodName &&
-<<<<<<< HEAD
-            !this.isEnumMemberName &&
-=======
-            !this.expectFieldModifier &&
->>>>>>> 63b7d32f
             !this.isAnnotationName
         )
     }
