//  SPDX-License-Identifier: MIT
//  Copyright © 2025 TON Studio
import * as lsp from "vscode-languageserver"

import type {Node as SyntaxNode} from "web-tree-sitter"

import type {TolkFile} from "@server/languages/tolk/psi/TolkFile"
import {asLspRange} from "@server/utils/position"
import {Referent} from "@server/languages/tolk/psi/Referent"

export abstract class UnusedInspection {
    public inspect(file: TolkFile): lsp.Diagnostic[] {
<<<<<<< HEAD
        if (file.fromStdlib || file.fromStubs || file.fromActon) return []
=======
        if (file.fromStdlib || file.fromActon) return []
>>>>>>> bcf3ca5e
        const diagnostics: lsp.Diagnostic[] = []
        this.checkFile(file, diagnostics)
        return diagnostics
    }

    protected abstract checkFile(file: TolkFile, diagnostics: lsp.Diagnostic[]): void

    protected checkUnused(
        node: SyntaxNode | null,
        file: TolkFile,
        diagnostics: lsp.Diagnostic[],
        options: {
            kind: string
            severity?: lsp.DiagnosticSeverity
            code?: string
            rangeNode?: SyntaxNode | null
            additionalText?: string | null
            skipIf?: () => boolean
        },
    ): void {
        if (!node || node.text === "_" || node.text.startsWith("_")) return

        const references = new Referent(node, file).findReferences({limit: 1}) // we need at least one reference
        if (references.length === 0) {
            const range = asLspRange(options.rangeNode ?? node)

            if (options.skipIf && options.skipIf()) {
                return
            }

            diagnostics.push({
                severity: options.severity ?? lsp.DiagnosticSeverity.Hint,
                range,
                message:
                    `${options.kind} '${node.text}' is never used` + (options.additionalText ?? ""),
                source: "tolk",
                code: options.code ?? "unused",
                tags: [lsp.DiagnosticTag.Unnecessary],
            })
        }
    }
}<|MERGE_RESOLUTION|>--- conflicted
+++ resolved
@@ -10,11 +10,7 @@
 
 export abstract class UnusedInspection {
     public inspect(file: TolkFile): lsp.Diagnostic[] {
-<<<<<<< HEAD
-        if (file.fromStdlib || file.fromStubs || file.fromActon) return []
-=======
         if (file.fromStdlib || file.fromActon) return []
->>>>>>> bcf3ca5e
         const diagnostics: lsp.Diagnostic[] = []
         this.checkFile(file, diagnostics)
         return diagnostics
