{
    "$schema": "https://tree-sitter.github.io/tree-sitter/assets/schemas/grammar.schema.json",
    "name": "tolk",
    "word": "identifier",
    "rules": {
        "source_file": {
            "type": "REPEAT",
            "content": {
                "type": "SYMBOL",
                "name": "_top_level_declaration"
            }
        },
        "_top_level_declaration": {
            "type": "CHOICE",
            "members": [
                {
                    "type": "SYMBOL",
                    "name": "tolk_required_version"
                },
                {
                    "type": "SYMBOL",
                    "name": "import_directive"
                },
                {
                    "type": "SYMBOL",
                    "name": "global_var_declaration"
                },
                {
                    "type": "SYMBOL",
                    "name": "constant_declaration"
                },
                {
                    "type": "SYMBOL",
                    "name": "type_alias_declaration"
                },
                {
                    "type": "SYMBOL",
                    "name": "struct_declaration"
                },
                {
                    "type": "SYMBOL",
                    "name": "function_declaration"
                },
                {
                    "type": "SYMBOL",
                    "name": "method_declaration"
                },
                {
                    "type": "SYMBOL",
                    "name": "get_method_declaration"
                },
                {
                    "type": "SYMBOL",
                    "name": "empty_statement"
                }
            ]
        },
        "tolk_required_version": {
            "type": "SEQ",
            "members": [
                {
                    "type": "STRING",
                    "value": "tolk"
                },
                {
                    "type": "FIELD",
                    "name": "value",
                    "content": {
                        "type": "SYMBOL",
                        "name": "version_value"
                    }
                }
            ]
        },
        "version_value": {
            "type": "PATTERN",
            "value": "(\\d+)(.\\d+)?(.\\d+)?"
        },
        "import_directive": {
            "type": "SEQ",
            "members": [
                {
                    "type": "STRING",
                    "value": "import"
                },
                {
                    "type": "FIELD",
                    "name": "path",
                    "content": {
                        "type": "SYMBOL",
                        "name": "string_literal"
                    }
                }
            ]
        },
        "global_var_declaration": {
            "type": "PREC_RIGHT",
            "value": 0,
            "content": {
                "type": "SEQ",
                "members": [
                    {
                        "type": "CHOICE",
                        "members": [
                            {
                                "type": "FIELD",
                                "name": "annotations",
                                "content": {
                                    "type": "SYMBOL",
                                    "name": "annotation_list"
                                }
                            },
                            {
                                "type": "BLANK"
                            }
                        ]
                    },
                    {
                        "type": "STRING",
                        "value": "global"
                    },
                    {
                        "type": "FIELD",
                        "name": "name",
                        "content": {
                            "type": "SYMBOL",
                            "name": "identifier"
                        }
                    },
                    {
                        "type": "STRING",
                        "value": ":"
                    },
                    {
                        "type": "FIELD",
                        "name": "type",
                        "content": {
                            "type": "SYMBOL",
                            "name": "_type_hint"
                        }
                    },
                    {
                        "type": "CHOICE",
                        "members": [
                            {
                                "type": "STRING",
                                "value": ";"
                            },
                            {
                                "type": "BLANK"
                            }
                        ]
                    }
                ]
            }
        },
        "constant_declaration": {
            "type": "PREC_RIGHT",
            "value": 0,
            "content": {
                "type": "SEQ",
                "members": [
                    {
                        "type": "CHOICE",
                        "members": [
                            {
                                "type": "FIELD",
                                "name": "annotations",
                                "content": {
                                    "type": "SYMBOL",
                                    "name": "annotation_list"
                                }
                            },
                            {
                                "type": "BLANK"
                            }
                        ]
                    },
                    {
                        "type": "STRING",
                        "value": "const"
                    },
                    {
                        "type": "FIELD",
                        "name": "name",
                        "content": {
                            "type": "SYMBOL",
                            "name": "identifier"
                        }
                    },
                    {
                        "type": "CHOICE",
                        "members": [
                            {
                                "type": "SEQ",
                                "members": [
                                    {
                                        "type": "STRING",
                                        "value": ":"
                                    },
                                    {
                                        "type": "FIELD",
                                        "name": "type",
                                        "content": {
                                            "type": "SYMBOL",
                                            "name": "_type_hint"
                                        }
                                    }
                                ]
                            },
                            {
                                "type": "BLANK"
                            }
                        ]
                    },
                    {
                        "type": "STRING",
                        "value": "="
                    },
                    {
                        "type": "FIELD",
                        "name": "value",
                        "content": {
                            "type": "SYMBOL",
                            "name": "_expression"
                        }
                    },
                    {
                        "type": "CHOICE",
                        "members": [
                            {
                                "type": "STRING",
                                "value": ";"
                            },
                            {
                                "type": "BLANK"
                            }
                        ]
                    }
                ]
            }
        },
        "type_alias_declaration": {
            "type": "PREC_RIGHT",
            "value": 0,
            "content": {
                "type": "SEQ",
                "members": [
                    {
                        "type": "CHOICE",
                        "members": [
                            {
                                "type": "FIELD",
                                "name": "annotations",
                                "content": {
                                    "type": "SYMBOL",
                                    "name": "annotation_list"
                                }
                            },
                            {
                                "type": "BLANK"
                            }
                        ]
                    },
                    {
                        "type": "STRING",
                        "value": "type"
                    },
                    {
                        "type": "FIELD",
                        "name": "name",
                        "content": {
                            "type": "SYMBOL",
                            "name": "identifier"
                        }
                    },
                    {
                        "type": "CHOICE",
                        "members": [
                            {
                                "type": "FIELD",
                                "name": "type_parameters",
                                "content": {
                                    "type": "SYMBOL",
                                    "name": "type_parameters"
                                }
                            },
                            {
                                "type": "BLANK"
                            }
                        ]
                    },
                    {
                        "type": "STRING",
                        "value": "="
                    },
                    {
                        "type": "CHOICE",
                        "members": [
                            {
                                "type": "STRING",
                                "value": "|"
                            },
                            {
                                "type": "BLANK"
                            }
                        ]
                    },
                    {
                        "type": "FIELD",
                        "name": "underlying_type",
                        "content": {
                            "type": "SYMBOL",
                            "name": "_type_hint"
                        }
                    },
                    {
                        "type": "CHOICE",
                        "members": [
                            {
                                "type": "STRING",
                                "value": ";"
                            },
                            {
                                "type": "BLANK"
                            }
                        ]
                    }
                ]
            }
        },
        "struct_declaration": {
            "type": "SEQ",
            "members": [
                {
                    "type": "CHOICE",
                    "members": [
                        {
                            "type": "FIELD",
                            "name": "annotations",
                            "content": {
                                "type": "SYMBOL",
                                "name": "annotation_list"
                            }
                        },
                        {
                            "type": "BLANK"
                        }
                    ]
                },
                {
                    "type": "STRING",
                    "value": "struct"
                },
                {
                    "type": "CHOICE",
                    "members": [
                        {
                            "type": "SEQ",
                            "members": [
                                {
                                    "type": "STRING",
                                    "value": "("
                                },
                                {
                                    "type": "FIELD",
                                    "name": "pack_prefix",
                                    "content": {
                                        "type": "SYMBOL",
                                        "name": "number_literal"
                                    }
                                },
                                {
                                    "type": "STRING",
                                    "value": ")"
                                }
                            ]
                        },
                        {
                            "type": "BLANK"
                        }
                    ]
                },
                {
                    "type": "FIELD",
                    "name": "name",
                    "content": {
                        "type": "SYMBOL",
                        "name": "identifier"
                    }
                },
                {
                    "type": "CHOICE",
                    "members": [
                        {
                            "type": "FIELD",
                            "name": "type_parameters",
                            "content": {
                                "type": "SYMBOL",
                                "name": "type_parameters"
                            }
                        },
                        {
                            "type": "BLANK"
                        }
                    ]
                },
                {
                    "type": "CHOICE",
                    "members": [
                        {
                            "type": "FIELD",
                            "name": "body",
                            "content": {
                                "type": "SYMBOL",
                                "name": "struct_body"
                            }
                        },
                        {
                            "type": "BLANK"
                        }
                    ]
                }
            ]
        },
        "struct_body": {
            "type": "SEQ",
            "members": [
                {
                    "type": "STRING",
                    "value": "{"
                },
                {
                    "type": "CHOICE",
                    "members": [
                        {
                            "type": "SEQ",
                            "members": [
                                {
                                    "type": "SYMBOL",
                                    "name": "struct_field_declaration"
                                },
                                {
                                    "type": "REPEAT",
                                    "content": {
                                        "type": "SEQ",
                                        "members": [
                                            {
                                                "type": "CHOICE",
                                                "members": [
                                                    {
                                                        "type": "CHOICE",
                                                        "members": [
                                                            {
                                                                "type": "STRING",
                                                                "value": ","
                                                            },
                                                            {
                                                                "type": "STRING",
                                                                "value": ";"
                                                            }
                                                        ]
                                                    },
                                                    {
                                                        "type": "BLANK"
                                                    }
                                                ]
                                            },
                                            {
                                                "type": "SYMBOL",
                                                "name": "struct_field_declaration"
                                            }
                                        ]
                                    }
                                }
                            ]
                        },
                        {
                            "type": "BLANK"
                        }
                    ]
                },
                {
                    "type": "CHOICE",
                    "members": [
                        {
                            "type": "CHOICE",
                            "members": [
                                {
                                    "type": "STRING",
                                    "value": ","
                                },
                                {
                                    "type": "STRING",
                                    "value": ";"
                                }
                            ]
                        },
                        {
                            "type": "BLANK"
                        }
                    ]
                },
                {
                    "type": "STRING",
                    "value": "}"
                }
            ]
        },
        "struct_field_declaration": {
            "type": "SEQ",
            "members": [
                {
                    "type": "FIELD",
                    "name": "name",
                    "content": {
                        "type": "SYMBOL",
                        "name": "identifier"
                    }
                },
                {
                    "type": "STRING",
                    "value": ":"
                },
                {
                    "type": "FIELD",
                    "name": "type",
                    "content": {
                        "type": "SYMBOL",
                        "name": "_type_hint"
                    }
                },
                {
                    "type": "CHOICE",
                    "members": [
                        {
                            "type": "SEQ",
                            "members": [
                                {
                                    "type": "STRING",
                                    "value": "="
                                },
                                {
                                    "type": "FIELD",
                                    "name": "default",
                                    "content": {
                                        "type": "SYMBOL",
                                        "name": "_expression"
                                    }
                                }
                            ]
                        },
                        {
                            "type": "BLANK"
                        }
                    ]
                }
            ]
        },
        "_function_body": {
            "type": "CHOICE",
            "members": [
                {
                    "type": "FIELD",
                    "name": "body",
                    "content": {
                        "type": "SYMBOL",
                        "name": "block_statement"
                    }
                },
                {
                    "type": "FIELD",
                    "name": "asm_body",
                    "content": {
                        "type": "SYMBOL",
                        "name": "asm_body"
                    }
                },
                {
                    "type": "FIELD",
                    "name": "builtin_specifier",
                    "content": {
                        "type": "SYMBOL",
                        "name": "builtin_specifier"
                    }
                }
            ]
        },
        "function_declaration": {
            "type": "SEQ",
            "members": [
                {
                    "type": "CHOICE",
                    "members": [
                        {
                            "type": "FIELD",
                            "name": "annotations",
                            "content": {
                                "type": "SYMBOL",
                                "name": "annotation_list"
                            }
                        },
                        {
                            "type": "BLANK"
                        }
                    ]
                },
                {
                    "type": "STRING",
                    "value": "fun"
                },
                {
                    "type": "FIELD",
                    "name": "name",
                    "content": {
                        "type": "SYMBOL",
                        "name": "identifier"
                    }
                },
                {
                    "type": "CHOICE",
                    "members": [
                        {
                            "type": "FIELD",
                            "name": "type_parameters",
                            "content": {
                                "type": "SYMBOL",
                                "name": "type_parameters"
                            }
                        },
                        {
                            "type": "BLANK"
                        }
                    ]
                },
                {
                    "type": "FIELD",
                    "name": "parameters",
                    "content": {
                        "type": "SYMBOL",
                        "name": "parameter_list"
                    }
                },
                {
                    "type": "CHOICE",
                    "members": [
                        {
                            "type": "SEQ",
                            "members": [
                                {
                                    "type": "STRING",
                                    "value": ":"
                                },
                                {
                                    "type": "FIELD",
                                    "name": "return_type",
                                    "content": {
                                        "type": "CHOICE",
                                        "members": [
                                            {
                                                "type": "SYMBOL",
                                                "name": "_type_hint"
                                            },
                                            {
                                                "type": "BLANK"
                                            }
                                        ]
                                    }
                                }
                            ]
                        },
                        {
                            "type": "BLANK"
                        }
                    ]
                },
                {
                    "type": "SYMBOL",
                    "name": "_function_body"
                }
            ]
        },
        "method_receiver": {
            "type": "SEQ",
            "members": [
                {
                    "type": "FIELD",
                    "name": "receiver_type",
                    "content": {
                        "type": "SYMBOL",
                        "name": "_type_hint"
                    }
                },
                {
                    "type": "STRING",
                    "value": "."
                }
            ]
        },
        "method_declaration": {
            "type": "SEQ",
            "members": [
                {
                    "type": "CHOICE",
                    "members": [
                        {
                            "type": "FIELD",
                            "name": "annotations",
                            "content": {
                                "type": "SYMBOL",
                                "name": "annotation_list"
                            }
                        },
                        {
                            "type": "BLANK"
                        }
                    ]
                },
                {
                    "type": "STRING",
                    "value": "fun"
                },
                {
                    "type": "FIELD",
                    "name": "receiver",
                    "content": {
                        "type": "SYMBOL",
                        "name": "method_receiver"
                    }
                },
                {
                    "type": "FIELD",
                    "name": "name",
                    "content": {
                        "type": "SYMBOL",
                        "name": "identifier"
                    }
                },
                {
                    "type": "CHOICE",
                    "members": [
                        {
                            "type": "FIELD",
                            "name": "type_parameters",
                            "content": {
                                "type": "SYMBOL",
                                "name": "type_parameters"
                            }
                        },
                        {
                            "type": "BLANK"
                        }
                    ]
                },
                {
                    "type": "FIELD",
                    "name": "parameters",
                    "content": {
                        "type": "SYMBOL",
                        "name": "parameter_list"
                    }
                },
                {
                    "type": "CHOICE",
                    "members": [
                        {
                            "type": "SEQ",
                            "members": [
                                {
                                    "type": "STRING",
                                    "value": ":"
                                },
                                {
                                    "type": "FIELD",
                                    "name": "return_type",
                                    "content": {
                                        "type": "CHOICE",
                                        "members": [
                                            {
                                                "type": "SYMBOL",
                                                "name": "_type_hint"
                                            },
                                            {
                                                "type": "BLANK"
                                            }
                                        ]
                                    }
                                }
                            ]
                        },
                        {
                            "type": "BLANK"
                        }
                    ]
                },
                {
                    "type": "SYMBOL",
                    "name": "_function_body"
                }
            ]
        },
        "get_method_declaration": {
            "type": "SEQ",
            "members": [
                {
                    "type": "CHOICE",
                    "members": [
                        {
                            "type": "FIELD",
                            "name": "annotations",
                            "content": {
                                "type": "SYMBOL",
                                "name": "annotation_list"
                            }
                        },
                        {
                            "type": "BLANK"
                        }
                    ]
                },
                {
                    "type": "STRING",
                    "value": "get"
                },
                {
                    "type": "CHOICE",
                    "members": [
                        {
                            "type": "STRING",
                            "value": "fun"
                        },
                        {
                            "type": "BLANK"
                        }
                    ]
                },
                {
                    "type": "FIELD",
                    "name": "name",
                    "content": {
                        "type": "SYMBOL",
                        "name": "identifier"
                    }
                },
                {
                    "type": "FIELD",
                    "name": "parameters",
                    "content": {
                        "type": "SYMBOL",
                        "name": "parameter_list"
                    }
                },
                {
                    "type": "CHOICE",
                    "members": [
                        {
                            "type": "SEQ",
                            "members": [
                                {
                                    "type": "STRING",
                                    "value": ":"
                                },
                                {
                                    "type": "FIELD",
                                    "name": "return_type",
                                    "content": {
                                        "type": "CHOICE",
                                        "members": [
                                            {
                                                "type": "SYMBOL",
                                                "name": "_type_hint"
                                            },
                                            {
                                                "type": "BLANK"
                                            }
                                        ]
                                    }
                                }
                            ]
                        },
                        {
                            "type": "BLANK"
                        }
                    ]
                },
                {
                    "type": "FIELD",
                    "name": "body",
                    "content": {
                        "type": "SYMBOL",
                        "name": "block_statement"
                    }
                }
            ]
        },
        "annotation_list": {
            "type": "REPEAT1",
            "content": {
                "type": "SYMBOL",
                "name": "annotation"
            }
        },
        "annotation": {
            "type": "SEQ",
            "members": [
                {
                    "type": "STRING",
                    "value": "@"
                },
                {
                    "type": "CHOICE",
                    "members": [
                        {
                            "type": "FIELD",
                            "name": "name",
                            "content": {
                                "type": "SYMBOL",
                                "name": "identifier"
                            }
                        },
                        {
                            "type": "BLANK"
                        }
                    ]
                },
                {
                    "type": "CHOICE",
                    "members": [
                        {
                            "type": "FIELD",
                            "name": "arguments",
                            "content": {
                                "type": "SYMBOL",
                                "name": "annotation_arguments"
                            }
                        },
                        {
                            "type": "BLANK"
                        }
                    ]
                }
            ]
        },
        "annotation_arguments": {
            "type": "SEQ",
            "members": [
                {
                    "type": "STRING",
                    "value": "("
                },
                {
                    "type": "REPEAT",
                    "content": {
                        "type": "SYMBOL",
                        "name": "_expression"
                    }
                },
                {
                    "type": "CHOICE",
                    "members": [
                        {
                            "type": "STRING",
                            "value": ","
                        },
                        {
                            "type": "BLANK"
                        }
                    ]
                },
                {
                    "type": "STRING",
                    "value": ")"
                }
            ]
        },
        "type_parameters": {
            "type": "SEQ",
            "members": [
                {
                    "type": "STRING",
                    "value": "<"
                },
                {
                    "type": "CHOICE",
                    "members": [
                        {
                            "type": "SEQ",
                            "members": [
                                {
                                    "type": "SYMBOL",
                                    "name": "type_parameter"
                                },
                                {
                                    "type": "REPEAT",
                                    "content": {
                                        "type": "SEQ",
                                        "members": [
                                            {
                                                "type": "STRING",
                                                "value": ","
                                            },
                                            {
                                                "type": "SYMBOL",
                                                "name": "type_parameter"
                                            }
                                        ]
                                    }
                                }
                            ]
                        },
                        {
                            "type": "BLANK"
                        }
                    ]
                },
                {
                    "type": "CHOICE",
                    "members": [
                        {
                            "type": "STRING",
                            "value": ","
                        },
                        {
                            "type": "BLANK"
                        }
                    ]
                },
                {
                    "type": "STRING",
                    "value": ">"
                }
            ]
        },
        "type_parameter": {
            "type": "SEQ",
            "members": [
                {
                    "type": "FIELD",
                    "name": "name",
                    "content": {
                        "type": "SYMBOL",
                        "name": "identifier"
                    }
                },
                {
                    "type": "CHOICE",
                    "members": [
                        {
                            "type": "SEQ",
                            "members": [
                                {
                                    "type": "STRING",
                                    "value": "="
                                },
                                {
                                    "type": "FIELD",
                                    "name": "default",
                                    "content": {
                                        "type": "SYMBOL",
                                        "name": "_type_hint"
                                    }
                                }
                            ]
                        },
                        {
                            "type": "BLANK"
                        }
                    ]
                }
            ]
        },
        "parameter_list": {
            "type": "SEQ",
            "members": [
                {
                    "type": "STRING",
                    "value": "("
                },
                {
                    "type": "CHOICE",
                    "members": [
                        {
                            "type": "SEQ",
                            "members": [
                                {
                                    "type": "SYMBOL",
                                    "name": "parameter_declaration"
                                },
                                {
                                    "type": "REPEAT",
                                    "content": {
                                        "type": "SEQ",
                                        "members": [
                                            {
                                                "type": "STRING",
                                                "value": ","
                                            },
                                            {
                                                "type": "SYMBOL",
                                                "name": "parameter_declaration"
                                            }
                                        ]
                                    }
                                }
                            ]
                        },
                        {
                            "type": "BLANK"
                        }
                    ]
                },
                {
                    "type": "CHOICE",
                    "members": [
                        {
                            "type": "STRING",
                            "value": ","
                        },
                        {
                            "type": "BLANK"
                        }
                    ]
                },
                {
                    "type": "STRING",
                    "value": ")"
                }
            ]
        },
        "parameter_declaration": {
            "type": "SEQ",
            "members": [
                {
                    "type": "FIELD",
                    "name": "mutate",
                    "content": {
                        "type": "CHOICE",
                        "members": [
                            {
                                "type": "STRING",
                                "value": "mutate"
                            },
                            {
                                "type": "BLANK"
                            }
                        ]
                    }
                },
                {
                    "type": "FIELD",
                    "name": "name",
                    "content": {
                        "type": "SYMBOL",
                        "name": "identifier"
                    }
                },
                {
                    "type": "CHOICE",
                    "members": [
                        {
                            "type": "SEQ",
                            "members": [
                                {
                                    "type": "STRING",
                                    "value": ":"
                                },
                                {
                                    "type": "FIELD",
                                    "name": "type",
                                    "content": {
                                        "type": "SYMBOL",
                                        "name": "_type_hint"
                                    }
                                }
                            ]
                        },
                        {
                            "type": "BLANK"
                        }
                    ]
                },
                {
                    "type": "CHOICE",
                    "members": [
                        {
                            "type": "SEQ",
                            "members": [
                                {
                                    "type": "STRING",
                                    "value": "="
                                },
                                {
                                    "type": "FIELD",
                                    "name": "default",
                                    "content": {
                                        "type": "SYMBOL",
                                        "name": "_expression"
                                    }
                                }
                            ]
                        },
                        {
                            "type": "BLANK"
                        }
                    ]
                }
            ]
        },
        "asm_body": {
            "type": "PREC_RIGHT",
            "value": 0,
            "content": {
                "type": "SEQ",
                "members": [
                    {
                        "type": "STRING",
                        "value": "asm"
                    },
                    {
                        "type": "CHOICE",
                        "members": [
                            {
                                "type": "SEQ",
                                "members": [
                                    {
                                        "type": "STRING",
                                        "value": "("
                                    },
                                    {
                                        "type": "REPEAT",
                                        "content": {
                                            "type": "SYMBOL",
                                            "name": "identifier"
                                        }
                                    },
                                    {
                                        "type": "CHOICE",
                                        "members": [
                                            {
                                                "type": "SEQ",
                                                "members": [
                                                    {
                                                        "type": "STRING",
                                                        "value": "->"
                                                    },
                                                    {
                                                        "type": "REPEAT",
                                                        "content": {
                                                            "type": "SYMBOL",
                                                            "name": "number_literal"
                                                        }
                                                    }
                                                ]
                                            },
                                            {
                                                "type": "BLANK"
                                            }
                                        ]
                                    },
                                    {
                                        "type": "STRING",
                                        "value": ")"
                                    }
                                ]
                            },
                            {
                                "type": "BLANK"
                            }
                        ]
                    },
                    {
                        "type": "REPEAT1",
                        "content": {
                            "type": "SYMBOL",
                            "name": "string_literal"
                        }
                    },
                    {
                        "type": "CHOICE",
                        "members": [
                            {
                                "type": "STRING",
                                "value": ";"
                            },
                            {
                                "type": "BLANK"
                            }
                        ]
                    }
                ]
            }
        },
        "builtin_specifier": {
            "type": "STRING",
            "value": "builtin"
        },
        "_statement_ending_with_brace": {
            "type": "CHOICE",
            "members": [
                {
                    "type": "SYMBOL",
                    "name": "block_statement"
                },
                {
                    "type": "SYMBOL",
                    "name": "if_statement"
                },
                {
                    "type": "SYMBOL",
                    "name": "while_statement"
                },
                {
                    "type": "SYMBOL",
                    "name": "repeat_statement"
                },
                {
                    "type": "SYMBOL",
                    "name": "try_catch_statement"
                },
                {
                    "type": "SYMBOL",
                    "name": "empty_statement"
                },
                {
                    "type": "SYMBOL",
                    "name": "match_statement"
                }
            ]
        },
        "_statement_require_semicolon_unless_last": {
            "type": "CHOICE",
            "members": [
                {
                    "type": "SYMBOL",
                    "name": "local_vars_declaration"
                },
                {
                    "type": "SYMBOL",
                    "name": "return_statement"
                },
                {
                    "type": "SYMBOL",
                    "name": "do_while_statement"
                },
                {
                    "type": "SYMBOL",
                    "name": "break_statement"
                },
                {
                    "type": "SYMBOL",
                    "name": "continue_statement"
                },
                {
                    "type": "SYMBOL",
                    "name": "throw_statement"
                },
                {
                    "type": "SYMBOL",
                    "name": "assert_statement"
                }
            ]
        },
        "_statement": {
            "type": "CHOICE",
            "members": [
                {
                    "type": "SYMBOL",
                    "name": "_statement_ending_with_brace"
                },
                {
                    "type": "SEQ",
                    "members": [
                        {
                            "type": "SYMBOL",
                            "name": "_statement_require_semicolon_unless_last"
                        },
                        {
                            "type": "STRING",
                            "value": ";"
                        }
                    ]
                },
                {
                    "type": "PREC_RIGHT",
                    "value": 0,
                    "content": {
                        "type": "SEQ",
                        "members": [
                            {
                                "type": "SYMBOL",
                                "name": "expression_statement"
                            },
                            {
                                "type": "CHOICE",
                                "members": [
                                    {
                                        "type": "STRING",
                                        "value": ";"
                                    },
                                    {
                                        "type": "BLANK"
                                    }
                                ]
                            }
                        ]
                    }
                }
            ]
        },
        "local_vars_declaration": {
            "type": "SEQ",
            "members": [
                {
                    "type": "FIELD",
                    "name": "kind",
                    "content": {
                        "type": "CHOICE",
                        "members": [
                            {
                                "type": "STRING",
                                "value": "var"
                            },
                            {
                                "type": "STRING",
                                "value": "val"
                            }
                        ]
                    }
                },
                {
                    "type": "FIELD",
                    "name": "lhs",
                    "content": {
                        "type": "SYMBOL",
                        "name": "_var_declaration_lhs"
                    }
                },
                {
                    "type": "CHOICE",
                    "members": [
                        {
                            "type": "SEQ",
                            "members": [
                                {
                                    "type": "STRING",
                                    "value": "="
                                },
                                {
                                    "type": "FIELD",
                                    "name": "assigned_val",
                                    "content": {
                                        "type": "SYMBOL",
                                        "name": "_expression"
                                    }
                                }
                            ]
                        },
                        {
                            "type": "BLANK"
                        }
                    ]
                }
            ]
        },
        "tuple_vars_declaration": {
            "type": "SEQ",
            "members": [
                {
                    "type": "STRING",
                    "value": "["
                },
                {
                    "type": "FIELD",
                    "name": "vars",
                    "content": {
                        "type": "SEQ",
                        "members": [
                            {
                                "type": "SYMBOL",
                                "name": "_var_declaration_lhs"
                            },
                            {
                                "type": "REPEAT",
                                "content": {
                                    "type": "SEQ",
                                    "members": [
                                        {
                                            "type": "STRING",
                                            "value": ","
                                        },
                                        {
                                            "type": "SYMBOL",
                                            "name": "_var_declaration_lhs"
                                        }
                                    ]
                                }
                            }
                        ]
                    }
                },
                {
                    "type": "CHOICE",
                    "members": [
                        {
                            "type": "STRING",
                            "value": ","
                        },
                        {
                            "type": "BLANK"
                        }
                    ]
                },
                {
                    "type": "STRING",
                    "value": "]"
                }
            ]
        },
        "tensor_vars_declaration": {
            "type": "SEQ",
            "members": [
                {
                    "type": "STRING",
                    "value": "("
                },
                {
                    "type": "FIELD",
                    "name": "vars",
                    "content": {
                        "type": "SEQ",
                        "members": [
                            {
                                "type": "SYMBOL",
                                "name": "_var_declaration_lhs"
                            },
                            {
                                "type": "REPEAT",
                                "content": {
                                    "type": "SEQ",
                                    "members": [
                                        {
                                            "type": "STRING",
                                            "value": ","
                                        },
                                        {
                                            "type": "SYMBOL",
                                            "name": "_var_declaration_lhs"
                                        }
                                    ]
                                }
                            }
                        ]
                    }
                },
                {
                    "type": "CHOICE",
                    "members": [
                        {
                            "type": "STRING",
                            "value": ","
                        },
                        {
                            "type": "BLANK"
                        }
                    ]
                },
                {
                    "type": "STRING",
                    "value": ")"
                }
            ]
        },
        "var_declaration": {
            "type": "SEQ",
            "members": [
                {
                    "type": "FIELD",
                    "name": "name",
                    "content": {
                        "type": "SYMBOL",
                        "name": "identifier"
                    }
                },
                {
                    "type": "CHOICE",
                    "members": [
                        {
                            "type": "CHOICE",
                            "members": [
                                {
                                    "type": "SEQ",
                                    "members": [
                                        {
                                            "type": "STRING",
                                            "value": ":"
                                        },
                                        {
                                            "type": "FIELD",
                                            "name": "type",
                                            "content": {
                                                "type": "SYMBOL",
                                                "name": "_type_hint"
                                            }
                                        }
                                    ]
                                },
                                {
                                    "type": "FIELD",
                                    "name": "redef",
                                    "content": {
                                        "type": "STRING",
                                        "value": "redef"
                                    }
                                }
                            ]
                        },
                        {
                            "type": "BLANK"
                        }
                    ]
                }
            ]
        },
        "_var_declaration_lhs": {
            "type": "CHOICE",
            "members": [
                {
                    "type": "SYMBOL",
                    "name": "tuple_vars_declaration"
                },
                {
                    "type": "SYMBOL",
                    "name": "tensor_vars_declaration"
                },
                {
                    "type": "SYMBOL",
                    "name": "var_declaration"
                }
            ]
        },
        "block_statement": {
            "type": "PREC_DYNAMIC",
            "value": 100,
            "content": {
                "type": "SEQ",
                "members": [
                    {
                        "type": "STRING",
                        "value": "{"
                    },
                    {
                        "type": "REPEAT",
                        "content": {
                            "type": "SYMBOL",
                            "name": "_statement"
                        }
                    },
                    {
                        "type": "CHOICE",
                        "members": [
                            {
                                "type": "SYMBOL",
                                "name": "_statement_require_semicolon_unless_last"
                            },
                            {
                                "type": "BLANK"
                            }
                        ]
                    },
                    {
                        "type": "STRING",
                        "value": "}"
                    }
                ]
            }
        },
        "return_statement": {
            "type": "PREC_RIGHT",
            "value": 0,
            "content": {
                "type": "SEQ",
                "members": [
                    {
                        "type": "STRING",
                        "value": "return"
                    },
                    {
                        "type": "CHOICE",
                        "members": [
                            {
                                "type": "FIELD",
                                "name": "body",
                                "content": {
                                    "type": "SYMBOL",
                                    "name": "_expression"
                                }
                            },
                            {
                                "type": "BLANK"
                            }
                        ]
                    }
                ]
            }
        },
        "repeat_statement": {
            "type": "SEQ",
            "members": [
                {
                    "type": "STRING",
                    "value": "repeat"
                },
                {
                    "type": "STRING",
                    "value": "("
                },
                {
                    "type": "FIELD",
                    "name": "count",
                    "content": {
                        "type": "SYMBOL",
                        "name": "_expression"
                    }
                },
                {
                    "type": "STRING",
                    "value": ")"
                },
                {
                    "type": "FIELD",
                    "name": "body",
                    "content": {
                        "type": "SYMBOL",
                        "name": "block_statement"
                    }
                }
            ]
        },
        "if_statement": {
            "type": "PREC_RIGHT",
            "value": 0,
            "content": {
                "type": "SEQ",
                "members": [
                    {
                        "type": "STRING",
                        "value": "if"
                    },
                    {
                        "type": "STRING",
                        "value": "("
                    },
                    {
                        "type": "FIELD",
                        "name": "condition",
                        "content": {
                            "type": "SYMBOL",
                            "name": "_expression"
                        }
                    },
                    {
                        "type": "STRING",
                        "value": ")"
                    },
                    {
                        "type": "CHOICE",
                        "members": [
                            {
                                "type": "FIELD",
                                "name": "body",
                                "content": {
                                    "type": "SYMBOL",
                                    "name": "block_statement"
                                }
                            },
                            {
                                "type": "BLANK"
                            }
                        ]
                    },
                    {
                        "type": "CHOICE",
                        "members": [
                            {
                                "type": "CHOICE",
                                "members": [
                                    {
                                        "type": "SEQ",
                                        "members": [
                                            {
                                                "type": "STRING",
                                                "value": "else"
                                            },
                                            {
                                                "type": "FIELD",
                                                "name": "alternative",
                                                "content": {
                                                    "type": "SYMBOL",
                                                    "name": "if_statement"
                                                }
                                            }
                                        ]
                                    },
                                    {
                                        "type": "SEQ",
                                        "members": [
                                            {
                                                "type": "STRING",
                                                "value": "else"
                                            },
                                            {
                                                "type": "FIELD",
                                                "name": "alternative",
                                                "content": {
                                                    "type": "SYMBOL",
                                                    "name": "block_statement"
                                                }
                                            }
                                        ]
                                    }
                                ]
                            },
                            {
                                "type": "BLANK"
                            }
                        ]
                    }
                ]
            }
        },
        "do_while_statement": {
            "type": "SEQ",
            "members": [
                {
                    "type": "STRING",
                    "value": "do"
                },
                {
                    "type": "FIELD",
                    "name": "body",
                    "content": {
                        "type": "SYMBOL",
                        "name": "block_statement"
                    }
                },
                {
                    "type": "STRING",
                    "value": "while"
                },
                {
                    "type": "STRING",
                    "value": "("
                },
                {
                    "type": "FIELD",
                    "name": "condition",
                    "content": {
                        "type": "SYMBOL",
                        "name": "_expression"
                    }
                },
                {
                    "type": "STRING",
                    "value": ")"
                }
            ]
        },
        "while_statement": {
            "type": "SEQ",
            "members": [
                {
                    "type": "STRING",
                    "value": "while"
                },
                {
                    "type": "STRING",
                    "value": "("
                },
                {
                    "type": "FIELD",
                    "name": "condition",
                    "content": {
                        "type": "SYMBOL",
                        "name": "_expression"
                    }
                },
                {
                    "type": "STRING",
                    "value": ")"
                },
                {
                    "type": "FIELD",
                    "name": "body",
                    "content": {
                        "type": "SYMBOL",
                        "name": "block_statement"
                    }
                }
            ]
        },
        "break_statement": {
            "type": "STRING",
            "value": "break"
        },
        "continue_statement": {
            "type": "STRING",
            "value": "continue"
        },
        "throw_statement": {
            "type": "SEQ",
            "members": [
                {
                    "type": "STRING",
                    "value": "throw"
                },
                {
                    "type": "SYMBOL",
                    "name": "_expression"
                }
            ]
        },
        "assert_statement": {
            "type": "SEQ",
            "members": [
                {
                    "type": "STRING",
                    "value": "assert"
                },
                {
                    "type": "CHOICE",
                    "members": [
                        {
                            "type": "SEQ",
                            "members": [
                                {
                                    "type": "STRING",
                                    "value": "("
                                },
                                {
                                    "type": "FIELD",
                                    "name": "condition",
                                    "content": {
                                        "type": "SYMBOL",
                                        "name": "_expression"
                                    }
                                },
                                {
                                    "type": "STRING",
                                    "value": ")"
                                },
                                {
                                    "type": "STRING",
                                    "value": "throw"
                                },
                                {
                                    "type": "FIELD",
                                    "name": "excNo",
                                    "content": {
                                        "type": "SYMBOL",
                                        "name": "_expression"
                                    }
                                }
                            ]
                        },
                        {
                            "type": "SEQ",
                            "members": [
                                {
                                    "type": "STRING",
                                    "value": "("
                                },
                                {
                                    "type": "FIELD",
                                    "name": "condition",
                                    "content": {
                                        "type": "SYMBOL",
                                        "name": "_expression"
                                    }
                                },
                                {
                                    "type": "STRING",
                                    "value": ","
                                },
                                {
                                    "type": "FIELD",
                                    "name": "excNo",
                                    "content": {
                                        "type": "SYMBOL",
                                        "name": "_expression"
                                    }
                                },
                                {
                                    "type": "STRING",
                                    "value": ")"
                                }
                            ]
                        }
                    ]
                }
            ]
        },
        "catch_clause": {
            "type": "SEQ",
            "members": [
                {
                    "type": "CHOICE",
                    "members": [
                        {
                            "type": "SEQ",
                            "members": [
                                {
                                    "type": "STRING",
                                    "value": "("
                                },
                                {
                                    "type": "FIELD",
                                    "name": "catch_var1",
                                    "content": {
                                        "type": "SYMBOL",
                                        "name": "identifier"
                                    }
                                },
                                {
                                    "type": "CHOICE",
                                    "members": [
                                        {
                                            "type": "SEQ",
                                            "members": [
                                                {
                                                    "type": "STRING",
                                                    "value": ","
                                                },
                                                {
                                                    "type": "FIELD",
                                                    "name": "catch_var2",
                                                    "content": {
                                                        "type": "SYMBOL",
                                                        "name": "identifier"
                                                    }
                                                }
                                            ]
                                        },
                                        {
                                            "type": "BLANK"
                                        }
                                    ]
                                },
                                {
                                    "type": "STRING",
                                    "value": ")"
                                }
                            ]
                        },
                        {
                            "type": "BLANK"
                        }
                    ]
                },
                {
                    "type": "FIELD",
                    "name": "catch_body",
                    "content": {
                        "type": "SYMBOL",
                        "name": "block_statement"
                    }
                }
            ]
        },
        "try_catch_statement": {
            "type": "SEQ",
            "members": [
                {
                    "type": "STRING",
                    "value": "try"
                },
                {
                    "type": "FIELD",
                    "name": "try_body",
                    "content": {
                        "type": "SYMBOL",
                        "name": "block_statement"
                    }
                },
                {
                    "type": "STRING",
                    "value": "catch"
                },
                {
                    "type": "FIELD",
                    "name": "catch",
                    "content": {
                        "type": "SYMBOL",
                        "name": "catch_clause"
                    }
                }
            ]
        },
        "empty_statement": {
            "type": "STRING",
            "value": ";"
        },
        "expression_statement": {
            "type": "SYMBOL",
            "name": "_expression"
        },
        "_expression": {
            "type": "CHOICE",
            "members": [
                {
                    "type": "SYMBOL",
                    "name": "assignment"
                },
                {
                    "type": "SYMBOL",
                    "name": "set_assignment"
                },
                {
                    "type": "SYMBOL",
                    "name": "ternary_operator"
                },
                {
                    "type": "SYMBOL",
                    "name": "binary_operator"
                },
                {
                    "type": "SYMBOL",
                    "name": "unary_operator"
                },
                {
                    "type": "SYMBOL",
                    "name": "lazy_expression"
                },
                {
                    "type": "SYMBOL",
                    "name": "cast_as_operator"
                },
                {
                    "type": "SYMBOL",
                    "name": "is_type_operator"
                },
                {
                    "type": "SYMBOL",
                    "name": "not_null_operator"
                },
                {
                    "type": "SYMBOL",
                    "name": "dot_access"
                },
                {
                    "type": "SYMBOL",
                    "name": "function_call"
                },
                {
                    "type": "SYMBOL",
                    "name": "generic_instantiation"
                },
                {
                    "type": "SYMBOL",
                    "name": "parenthesized_expression"
                },
                {
                    "type": "SYMBOL",
                    "name": "match_expression"
                },
                {
                    "type": "SYMBOL",
                    "name": "object_literal"
                },
                {
                    "type": "SYMBOL",
                    "name": "tensor_expression"
                },
                {
                    "type": "SYMBOL",
                    "name": "typed_tuple"
                },
                {
                    "type": "SYMBOL",
                    "name": "number_literal"
                },
                {
                    "type": "SYMBOL",
                    "name": "string_literal"
                },
                {
                    "type": "SYMBOL",
                    "name": "boolean_literal"
                },
                {
                    "type": "SYMBOL",
                    "name": "null_literal"
                },
                {
                    "type": "SYMBOL",
                    "name": "underscore"
                },
                {
                    "type": "SYMBOL",
                    "name": "identifier"
                }
            ]
        },
        "assignment": {
            "type": "PREC_RIGHT",
            "value": 10,
            "content": {
                "type": "SEQ",
                "members": [
                    {
                        "type": "FIELD",
                        "name": "left",
                        "content": {
                            "type": "SYMBOL",
                            "name": "_expression"
                        }
                    },
                    {
                        "type": "STRING",
                        "value": "="
                    },
                    {
                        "type": "FIELD",
                        "name": "right",
                        "content": {
                            "type": "SYMBOL",
                            "name": "_expression"
                        }
                    }
                ]
            }
        },
        "set_assignment": {
            "type": "PREC_RIGHT",
            "value": 10,
            "content": {
                "type": "SEQ",
                "members": [
                    {
                        "type": "FIELD",
                        "name": "left",
                        "content": {
                            "type": "SYMBOL",
                            "name": "_expression"
                        }
                    },
                    {
                        "type": "FIELD",
                        "name": "operator_name",
                        "content": {
                            "type": "CHOICE",
                            "members": [
                                {
                                    "type": "STRING",
                                    "value": "+="
                                },
                                {
                                    "type": "STRING",
                                    "value": "-="
                                },
                                {
                                    "type": "STRING",
                                    "value": "*="
                                },
                                {
                                    "type": "STRING",
                                    "value": "/="
                                },
                                {
                                    "type": "STRING",
                                    "value": "%="
                                },
                                {
                                    "type": "STRING",
                                    "value": "<<="
                                },
                                {
                                    "type": "STRING",
                                    "value": ">>="
                                },
                                {
                                    "type": "STRING",
                                    "value": "&="
                                },
                                {
                                    "type": "STRING",
                                    "value": "|="
                                },
                                {
                                    "type": "STRING",
                                    "value": "^="
                                }
                            ]
                        }
                    },
                    {
                        "type": "FIELD",
                        "name": "right",
                        "content": {
                            "type": "SYMBOL",
                            "name": "_expression"
                        }
                    }
                ]
            }
        },
        "_ternary_start": {
            "type": "PREC_DYNAMIC",
            "value": 20,
            "content": {
                "type": "SEQ",
                "members": [
                    {
                        "type": "FIELD",
                        "name": "condition",
                        "content": {
                            "type": "SYMBOL",
                            "name": "_expression"
                        }
                    },
                    {
                        "type": "STRING",
                        "value": "?"
                    }
                ]
            }
        },
        "ternary_operator": {
            "type": "PREC_DYNAMIC",
            "value": 10,
            "content": {
                "type": "SEQ",
                "members": [
                    {
                        "type": "SYMBOL",
                        "name": "_ternary_start"
                    },
                    {
                        "type": "FIELD",
                        "name": "consequence",
                        "content": {
                            "type": "SYMBOL",
                            "name": "_expression"
                        }
                    },
                    {
                        "type": "STRING",
                        "value": ":"
                    },
                    {
                        "type": "FIELD",
                        "name": "alternative",
                        "content": {
                            "type": "SYMBOL",
                            "name": "_expression"
                        }
                    }
                ]
            }
        },
        "_brackets_lt_gt": {
            "type": "CHOICE",
            "members": [
                {
                    "type": "STRING",
                    "value": "<"
                },
                {
                    "type": "STRING",
                    "value": ">"
                }
            ]
        },
        "_comparison_lt_gt": {
            "type": "PREC_LEFT",
            "value": 15,
            "content": {
                "type": "SEQ",
                "members": [
                    {
                        "type": "SYMBOL",
                        "name": "_expression"
                    },
                    {
                        "type": "FIELD",
                        "name": "operator_name",
                        "content": {
                            "type": "SYMBOL",
                            "name": "_brackets_lt_gt"
                        }
                    },
                    {
                        "type": "SYMBOL",
                        "name": "_expression"
                    }
                ]
            }
        },
        "binary_operator": {
            "type": "CHOICE",
            "members": [
                {
                    "type": "PREC_LEFT",
                    "value": 13,
                    "content": {
                        "type": "SEQ",
                        "members": [
                            {
                                "type": "SYMBOL",
                                "name": "_expression"
                            },
                            {
                                "type": "FIELD",
                                "name": "operator_name",
                                "content": {
                                    "type": "CHOICE",
                                    "members": [
                                        {
                                            "type": "STRING",
                                            "value": "&&"
                                        },
                                        {
                                            "type": "STRING",
                                            "value": "||"
                                        }
                                    ]
                                }
                            },
                            {
                                "type": "SYMBOL",
                                "name": "_expression"
                            }
                        ]
                    }
                },
                {
                    "type": "PREC_LEFT",
                    "value": 14,
                    "content": {
                        "type": "SEQ",
                        "members": [
                            {
                                "type": "SYMBOL",
                                "name": "_expression"
                            },
                            {
                                "type": "FIELD",
                                "name": "operator_name",
                                "content": {
                                    "type": "CHOICE",
                                    "members": [
                                        {
                                            "type": "STRING",
                                            "value": "&"
                                        },
                                        {
                                            "type": "STRING",
                                            "value": "|"
                                        },
                                        {
                                            "type": "STRING",
                                            "value": "^"
                                        }
                                    ]
                                }
                            },
                            {
                                "type": "SYMBOL",
                                "name": "_expression"
                            }
                        ]
                    }
                },
                {
                    "type": "PREC_LEFT",
                    "value": 15,
                    "content": {
                        "type": "SEQ",
                        "members": [
                            {
                                "type": "SYMBOL",
                                "name": "_expression"
                            },
                            {
                                "type": "FIELD",
                                "name": "operator_name",
                                "content": {
                                    "type": "CHOICE",
                                    "members": [
                                        {
                                            "type": "STRING",
                                            "value": "=="
                                        },
                                        {
                                            "type": "STRING",
                                            "value": "!="
                                        },
                                        {
                                            "type": "STRING",
                                            "value": "<="
                                        },
                                        {
                                            "type": "STRING",
                                            "value": ">="
                                        },
                                        {
                                            "type": "STRING",
                                            "value": "<=>"
                                        }
                                    ]
                                }
                            },
                            {
                                "type": "SYMBOL",
                                "name": "_expression"
                            }
                        ]
                    }
                },
                {
                    "type": "SYMBOL",
                    "name": "_comparison_lt_gt"
                },
                {
                    "type": "PREC_LEFT",
                    "value": 17,
                    "content": {
                        "type": "SEQ",
                        "members": [
                            {
                                "type": "SYMBOL",
                                "name": "_expression"
                            },
                            {
                                "type": "FIELD",
                                "name": "operator_name",
                                "content": {
                                    "type": "CHOICE",
                                    "members": [
                                        {
                                            "type": "STRING",
                                            "value": "<<"
                                        },
                                        {
                                            "type": "STRING",
                                            "value": ">>"
                                        },
                                        {
                                            "type": "STRING",
                                            "value": "~>>"
                                        },
                                        {
                                            "type": "STRING",
                                            "value": "^>>"
                                        }
                                    ]
                                }
                            },
                            {
                                "type": "SYMBOL",
                                "name": "_expression"
                            }
                        ]
                    }
                },
                {
                    "type": "PREC_LEFT",
                    "value": 20,
                    "content": {
                        "type": "SEQ",
                        "members": [
                            {
                                "type": "SYMBOL",
                                "name": "_expression"
                            },
                            {
                                "type": "FIELD",
                                "name": "operator_name",
                                "content": {
                                    "type": "CHOICE",
                                    "members": [
                                        {
                                            "type": "STRING",
                                            "value": "-"
                                        },
                                        {
                                            "type": "STRING",
                                            "value": "+"
                                        }
                                    ]
                                }
                            },
                            {
                                "type": "SYMBOL",
                                "name": "_expression"
                            }
                        ]
                    }
                },
                {
                    "type": "PREC_LEFT",
                    "value": 30,
                    "content": {
                        "type": "SEQ",
                        "members": [
                            {
                                "type": "SYMBOL",
                                "name": "_expression"
                            },
                            {
                                "type": "FIELD",
                                "name": "operator_name",
                                "content": {
                                    "type": "CHOICE",
                                    "members": [
                                        {
                                            "type": "STRING",
                                            "value": "*"
                                        },
                                        {
                                            "type": "STRING",
                                            "value": "/"
                                        },
                                        {
                                            "type": "STRING",
                                            "value": "%"
                                        },
                                        {
                                            "type": "STRING",
                                            "value": "~/"
                                        },
                                        {
                                            "type": "STRING",
                                            "value": "^/"
                                        }
                                    ]
                                }
                            },
                            {
                                "type": "SYMBOL",
                                "name": "_expression"
                            }
                        ]
                    }
                }
            ]
        },
        "unary_operator": {
            "type": "CHOICE",
            "members": [
                {
                    "type": "PREC_LEFT",
                    "value": 75,
                    "content": {
                        "type": "SEQ",
                        "members": [
                            {
                                "type": "FIELD",
                                "name": "operator_name",
                                "content": {
                                    "type": "CHOICE",
                                    "members": [
                                        {
                                            "type": "STRING",
                                            "value": "!"
                                        },
                                        {
                                            "type": "STRING",
                                            "value": "~"
                                        },
                                        {
                                            "type": "STRING",
                                            "value": "-"
                                        },
                                        {
                                            "type": "STRING",
                                            "value": "+"
                                        }
                                    ]
                                }
                            },
                            {
                                "type": "FIELD",
                                "name": "argument",
                                "content": {
                                    "type": "SYMBOL",
                                    "name": "_expression"
                                }
                            }
                        ]
                    }
                }
            ]
        },
        "lazy_expression": {
            "type": "CHOICE",
            "members": [
                {
                    "type": "PREC_RIGHT",
                    "value": 5,
                    "content": {
                        "type": "SEQ",
                        "members": [
                            {
                                "type": "STRING",
                                "value": "lazy"
                            },
                            {
                                "type": "FIELD",
                                "name": "argument",
                                "content": {
                                    "type": "SYMBOL",
                                    "name": "_expression"
                                }
                            }
                        ]
                    }
                }
            ]
        },
        "cast_as_operator": {
            "type": "PREC_RIGHT",
            "value": 40,
            "content": {
                "type": "SEQ",
                "members": [
                    {
                        "type": "FIELD",
                        "name": "expr",
                        "content": {
                            "type": "SYMBOL",
                            "name": "_expression"
                        }
                    },
                    {
                        "type": "STRING",
                        "value": "as"
                    },
                    {
                        "type": "FIELD",
                        "name": "casted_to",
                        "content": {
                            "type": "SYMBOL",
                            "name": "_type_hint"
                        }
                    }
                ]
            }
        },
        "is_type_operator": {
            "type": "PREC_RIGHT",
            "value": 40,
            "content": {
                "type": "SEQ",
                "members": [
                    {
                        "type": "FIELD",
                        "name": "expr",
                        "content": {
                            "type": "SYMBOL",
                            "name": "_expression"
                        }
                    },
                    {
                        "type": "FIELD",
                        "name": "operator",
                        "content": {
                            "type": "CHOICE",
                            "members": [
                                {
                                    "type": "STRING",
                                    "value": "is"
                                },
                                {
                                    "type": "STRING",
                                    "value": "!is"
                                }
                            ]
                        }
                    },
                    {
                        "type": "FIELD",
                        "name": "rhs_type",
                        "content": {
                            "type": "SYMBOL",
                            "name": "_type_hint"
                        }
                    }
                ]
            }
        },
        "dot_access": {
            "type": "PREC",
            "value": 80,
            "content": {
                "type": "SEQ",
                "members": [
                    {
                        "type": "FIELD",
                        "name": "obj",
                        "content": {
                            "type": "SYMBOL",
                            "name": "_expression"
                        }
                    },
                    {
                        "type": "STRING",
                        "value": "."
                    },
                    {
                        "type": "FIELD",
                        "name": "field",
                        "content": {
                            "type": "CHOICE",
                            "members": [
                                {
                                    "type": "SYMBOL",
                                    "name": "identifier"
                                },
                                {
                                    "type": "SYMBOL",
                                    "name": "numeric_index"
                                }
                            ]
                        }
                    }
                ]
            }
        },
        "not_null_operator": {
            "type": "PREC",
            "value": 90,
            "content": {
                "type": "SEQ",
                "members": [
                    {
                        "type": "FIELD",
                        "name": "inner",
                        "content": {
                            "type": "SYMBOL",
                            "name": "_expression"
                        }
                    },
                    {
                        "type": "STRING",
                        "value": "!"
                    }
                ]
            }
        },
        "function_call": {
            "type": "PREC_LEFT",
            "value": 90,
            "content": {
                "type": "SEQ",
                "members": [
                    {
                        "type": "FIELD",
                        "name": "callee",
                        "content": {
                            "type": "SYMBOL",
                            "name": "_expression"
                        }
                    },
                    {
                        "type": "FIELD",
                        "name": "arguments",
                        "content": {
                            "type": "SYMBOL",
                            "name": "argument_list"
                        }
                    }
                ]
            }
        },
        "argument_list": {
            "type": "SEQ",
            "members": [
                {
                    "type": "STRING",
                    "value": "("
                },
                {
                    "type": "CHOICE",
                    "members": [
                        {
                            "type": "SEQ",
                            "members": [
                                {
                                    "type": "SYMBOL",
                                    "name": "call_argument"
                                },
                                {
                                    "type": "REPEAT",
                                    "content": {
                                        "type": "SEQ",
                                        "members": [
                                            {
                                                "type": "STRING",
                                                "value": ","
                                            },
                                            {
                                                "type": "SYMBOL",
                                                "name": "call_argument"
                                            }
                                        ]
                                    }
                                }
                            ]
                        },
                        {
                            "type": "BLANK"
                        }
                    ]
                },
                {
                    "type": "CHOICE",
                    "members": [
                        {
                            "type": "STRING",
                            "value": ","
                        },
                        {
                            "type": "BLANK"
                        }
                    ]
                },
                {
                    "type": "STRING",
                    "value": ")"
                }
            ]
        },
        "call_argument": {
            "type": "SEQ",
            "members": [
                {
                    "type": "CHOICE",
                    "members": [
                        {
                            "type": "STRING",
                            "value": "mutate"
                        },
                        {
                            "type": "BLANK"
                        }
                    ]
                },
                {
                    "type": "FIELD",
                    "name": "expr",
                    "content": {
                        "type": "SYMBOL",
                        "name": "_expression"
                    }
                }
            ]
        },
        "generic_instantiation": {
            "type": "PREC",
            "value": 10,
            "content": {
                "type": "SEQ",
                "members": [
                    {
                        "type": "FIELD",
                        "name": "expr",
                        "content": {
                            "type": "SYMBOL",
                            "name": "_expression"
                        }
                    },
                    {
                        "type": "FIELD",
                        "name": "instantiationTs",
                        "content": {
                            "type": "SYMBOL",
                            "name": "instantiationT_list"
                        }
                    }
                ]
            }
        },
        "instantiationT_list": {
            "type": "PREC_DYNAMIC",
            "value": 1,
            "content": {
                "type": "SEQ",
                "members": [
                    {
                        "type": "STRING",
                        "value": "<"
                    },
                    {
                        "type": "FIELD",
                        "name": "types",
                        "content": {
                            "type": "SEQ",
                            "members": [
                                {
                                    "type": "SYMBOL",
                                    "name": "_type_hint"
                                },
                                {
                                    "type": "REPEAT",
                                    "content": {
                                        "type": "SEQ",
                                        "members": [
                                            {
                                                "type": "STRING",
                                                "value": ","
                                            },
                                            {
                                                "type": "SYMBOL",
                                                "name": "_type_hint"
                                            }
                                        ]
                                    }
                                }
                            ]
                        }
                    },
                    {
                        "type": "STRING",
                        "value": ">"
                    }
                ]
            }
        },
        "match_statement": {
            "type": "PREC",
            "value": 99,
            "content": {
                "type": "SYMBOL",
                "name": "match_expression"
            }
        },
        "match_expression": {
            "type": "PREC_RIGHT",
            "value": 0,
            "content": {
                "type": "SEQ",
                "members": [
                    {
                        "type": "STRING",
                        "value": "match"
                    },
                    {
                        "type": "STRING",
                        "value": "("
                    },
                    {
                        "type": "FIELD",
                        "name": "expr",
                        "content": {
                            "type": "CHOICE",
                            "members": [
                                {
                                    "type": "SYMBOL",
                                    "name": "_expression"
                                },
                                {
                                    "type": "SYMBOL",
                                    "name": "local_vars_declaration"
                                }
                            ]
                        }
                    },
                    {
                        "type": "STRING",
                        "value": ")"
                    },
                    {
                        "type": "CHOICE",
                        "members": [
                            {
                                "type": "FIELD",
                                "name": "body",
                                "content": {
                                    "type": "SYMBOL",
                                    "name": "match_body"
                                }
                            },
                            {
                                "type": "BLANK"
                            }
                        ]
                    }
                ]
            }
        },
        "match_body": {
            "type": "SEQ",
            "members": [
                {
                    "type": "STRING",
                    "value": "{"
                },
                {
                    "type": "CHOICE",
                    "members": [
                        {
                            "type": "REPEAT1",
                            "content": {
                                "type": "SYMBOL",
                                "name": "match_arm"
                            }
                        },
                        {
                            "type": "BLANK"
                        }
                    ]
                },
                {
                    "type": "STRING",
                    "value": "}"
                }
            ]
        },
        "match_arm": {
            "type": "SEQ",
            "members": [
                {
                    "type": "CHOICE",
                    "members": [
                        {
                            "type": "FIELD",
                            "name": "pattern_type",
                            "content": {
                                "type": "SYMBOL",
                                "name": "_type_hint"
                            }
                        },
                        {
                            "type": "FIELD",
                            "name": "pattern_expr",
                            "content": {
                                "type": "SYMBOL",
                                "name": "_expression"
                            }
                        },
                        {
                            "type": "FIELD",
                            "name": "pattern_else",
                            "content": {
                                "type": "STRING",
                                "value": "else"
                            }
                        }
                    ]
                },
                {
                    "type": "STRING",
                    "value": "=>"
                },
                {
                    "type": "FIELD",
                    "name": "body",
                    "content": {
                        "type": "CHOICE",
                        "members": [
                            {
                                "type": "FIELD",
                                "name": "block",
                                "content": {
                                    "type": "SYMBOL",
                                    "name": "block_statement"
                                }
                            },
                            {
                                "type": "FIELD",
                                "name": "return",
                                "content": {
                                    "type": "SYMBOL",
                                    "name": "return_statement"
                                }
                            },
                            {
                                "type": "FIELD",
                                "name": "throw",
                                "content": {
                                    "type": "SYMBOL",
                                    "name": "throw_statement"
                                }
                            },
                            {
                                "type": "FIELD",
                                "name": "expr",
                                "content": {
                                    "type": "SYMBOL",
                                    "name": "_expression"
                                }
                            }
                        ]
                    }
                },
                {
                    "type": "CHOICE",
                    "members": [
                        {
                            "type": "STRING",
                            "value": ","
                        },
                        {
                            "type": "BLANK"
                        }
                    ]
                }
            ]
        },
        "object_literal": {
            "type": "PREC_DYNAMIC",
            "value": 99,
            "content": {
                "type": "SEQ",
                "members": [
                    {
                        "type": "CHOICE",
                        "members": [
                            {
                                "type": "FIELD",
                                "name": "type",
                                "content": {
                                    "type": "SYMBOL",
                                    "name": "_type_hint"
                                }
                            },
                            {
                                "type": "BLANK"
                            }
                        ]
                    },
                    {
                        "type": "FIELD",
                        "name": "arguments",
                        "content": {
                            "type": "SYMBOL",
                            "name": "object_literal_body"
                        }
                    }
                ]
            }
        },
        "object_literal_body": {
            "type": "SEQ",
            "members": [
                {
                    "type": "STRING",
                    "value": "{"
                },
                {
                    "type": "CHOICE",
                    "members": [
                        {
                            "type": "SEQ",
                            "members": [
                                {
                                    "type": "SYMBOL",
                                    "name": "instance_argument"
                                },
                                {
                                    "type": "REPEAT",
                                    "content": {
                                        "type": "SEQ",
                                        "members": [
                                            {
                                                "type": "STRING",
                                                "value": ","
                                            },
                                            {
                                                "type": "SYMBOL",
                                                "name": "instance_argument"
                                            }
                                        ]
                                    }
                                }
                            ]
                        },
                        {
                            "type": "BLANK"
                        }
                    ]
                },
                {
                    "type": "CHOICE",
                    "members": [
                        {
                            "type": "STRING",
                            "value": ","
                        },
                        {
                            "type": "BLANK"
                        }
                    ]
                },
                {
                    "type": "STRING",
                    "value": "}"
                }
            ]
        },
        "instance_argument": {
            "type": "SEQ",
            "members": [
                {
                    "type": "FIELD",
                    "name": "name",
                    "content": {
                        "type": "SYMBOL",
                        "name": "identifier"
                    }
                },
                {
                    "type": "CHOICE",
                    "members": [
                        {
                            "type": "SEQ",
                            "members": [
                                {
                                    "type": "STRING",
                                    "value": ":"
                                },
                                {
                                    "type": "CHOICE",
                                    "members": [
                                        {
                                            "type": "FIELD",
                                            "name": "value",
                                            "content": {
                                                "type": "SYMBOL",
                                                "name": "_expression"
                                            }
                                        },
                                        {
                                            "type": "BLANK"
                                        }
                                    ]
                                }
                            ]
                        },
                        {
                            "type": "BLANK"
                        }
                    ]
                }
            ]
        },
        "parenthesized_expression": {
            "type": "SEQ",
            "members": [
                {
                    "type": "STRING",
                    "value": "("
                },
                {
                    "type": "FIELD",
                    "name": "inner",
                    "content": {
                        "type": "SYMBOL",
                        "name": "_expression"
                    }
                },
                {
                    "type": "CHOICE",
                    "members": [
                        {
                            "type": "STRING",
                            "value": ","
                        },
                        {
                            "type": "BLANK"
                        }
                    ]
                },
                {
                    "type": "STRING",
                    "value": ")"
                }
            ]
        },
        "tensor_expression": {
            "type": "CHOICE",
            "members": [
                {
                    "type": "SEQ",
                    "members": [
                        {
                            "type": "STRING",
                            "value": "("
                        },
                        {
                            "type": "STRING",
                            "value": ")"
                        }
                    ]
                },
                {
                    "type": "SEQ",
                    "members": [
                        {
                            "type": "STRING",
                            "value": "("
                        },
                        {
                            "type": "SEQ",
                            "members": [
                                {
                                    "type": "SYMBOL",
                                    "name": "_expression"
                                },
                                {
                                    "type": "REPEAT1",
                                    "content": {
                                        "type": "SEQ",
                                        "members": [
                                            {
                                                "type": "STRING",
                                                "value": ","
                                            },
                                            {
                                                "type": "SYMBOL",
                                                "name": "_expression"
                                            }
                                        ]
                                    }
                                }
                            ]
                        },
                        {
                            "type": "CHOICE",
                            "members": [
                                {
                                    "type": "STRING",
                                    "value": ","
                                },
                                {
                                    "type": "BLANK"
                                }
                            ]
                        },
                        {
                            "type": "STRING",
                            "value": ")"
                        }
                    ]
                }
            ]
        },
        "typed_tuple": {
            "type": "SEQ",
            "members": [
                {
                    "type": "STRING",
                    "value": "["
                },
                {
                    "type": "CHOICE",
                    "members": [
                        {
                            "type": "SEQ",
                            "members": [
                                {
                                    "type": "SYMBOL",
                                    "name": "_expression"
                                },
                                {
                                    "type": "REPEAT",
                                    "content": {
                                        "type": "SEQ",
                                        "members": [
                                            {
                                                "type": "STRING",
                                                "value": ","
                                            },
                                            {
                                                "type": "SYMBOL",
                                                "name": "_expression"
                                            }
                                        ]
                                    }
                                }
                            ]
                        },
                        {
                            "type": "BLANK"
                        }
                    ]
                },
                {
                    "type": "CHOICE",
                    "members": [
                        {
                            "type": "STRING",
                            "value": ","
                        },
                        {
                            "type": "BLANK"
                        }
                    ]
                },
                {
                    "type": "STRING",
                    "value": "]"
                }
            ]
        },
        "_type_hint": {
            "type": "PREC_DYNAMIC",
            "value": 100,
            "content": {
                "type": "CHOICE",
                "members": [
                    {
                        "type": "ALIAS",
                        "content": {
                            "type": "SYMBOL",
                            "name": "identifier"
                        },
                        "named": true,
                        "value": "type_identifier"
                    },
                    {
                        "type": "SYMBOL",
                        "name": "type_instantiatedTs"
                    },
                    {
                        "type": "SYMBOL",
                        "name": "tensor_type"
                    },
                    {
                        "type": "SYMBOL",
                        "name": "tuple_type"
                    },
                    {
                        "type": "SYMBOL",
                        "name": "parenthesized_type"
                    },
                    {
                        "type": "SYMBOL",
                        "name": "fun_callable_type"
                    },
                    {
                        "type": "SYMBOL",
                        "name": "nullable_type"
                    },
                    {
                        "type": "SYMBOL",
                        "name": "union_type"
                    }
                ]
            }
        },
        "type_instantiatedTs": {
            "type": "PREC_DYNAMIC",
            "value": 104,
            "content": {
                "type": "SEQ",
                "members": [
                    {
                        "type": "FIELD",
                        "name": "name",
                        "content": {
                            "type": "ALIAS",
                            "content": {
                                "type": "SYMBOL",
                                "name": "identifier"
                            },
                            "named": true,
                            "value": "type_identifier"
                        }
                    },
                    {
                        "type": "FIELD",
                        "name": "arguments",
                        "content": {
                            "type": "SYMBOL",
                            "name": "instantiationT_list"
                        }
                    }
                ]
            }
        },
        "tensor_type": {
            "type": "PREC_DYNAMIC",
            "value": 103,
            "content": {
                "type": "CHOICE",
                "members": [
                    {
                        "type": "SEQ",
                        "members": [
                            {
                                "type": "STRING",
                                "value": "("
                            },
                            {
                                "type": "STRING",
                                "value": ")"
                            }
                        ]
                    },
                    {
                        "type": "SEQ",
                        "members": [
                            {
                                "type": "STRING",
                                "value": "("
                            },
                            {
                                "type": "SEQ",
                                "members": [
                                    {
                                        "type": "SYMBOL",
                                        "name": "_type_hint"
                                    },
                                    {
                                        "type": "REPEAT1",
                                        "content": {
                                            "type": "SEQ",
                                            "members": [
                                                {
                                                    "type": "STRING",
                                                    "value": ","
                                                },
                                                {
                                                    "type": "SYMBOL",
                                                    "name": "_type_hint"
                                                }
                                            ]
                                        }
                                    }
                                ]
                            },
                            {
                                "type": "STRING",
                                "value": ")"
                            }
                        ]
                    }
                ]
            }
        },
        "tuple_type": {
            "type": "PREC",
            "value": 103,
            "content": {
                "type": "SEQ",
                "members": [
                    {
                        "type": "STRING",
                        "value": "["
                    },
                    {
                        "type": "CHOICE",
                        "members": [
                            {
                                "type": "SEQ",
                                "members": [
                                    {
                                        "type": "SYMBOL",
                                        "name": "_type_hint"
                                    },
                                    {
                                        "type": "REPEAT",
                                        "content": {
                                            "type": "SEQ",
                                            "members": [
                                                {
                                                    "type": "STRING",
                                                    "value": ","
                                                },
                                                {
                                                    "type": "SYMBOL",
                                                    "name": "_type_hint"
                                                }
                                            ]
                                        }
                                    }
                                ]
                            },
                            {
                                "type": "BLANK"
                            }
                        ]
                    },
                    {
                        "type": "STRING",
                        "value": "]"
                    }
                ]
            }
        },
        "parenthesized_type": {
            "type": "PREC",
            "value": 103,
            "content": {
                "type": "SEQ",
                "members": [
                    {
                        "type": "STRING",
                        "value": "("
                    },
                    {
                        "type": "FIELD",
                        "name": "inner",
                        "content": {
                            "type": "SYMBOL",
                            "name": "_type_hint"
                        }
                    },
                    {
                        "type": "STRING",
                        "value": ")"
                    }
                ]
            }
        },
        "fun_callable_type": {
            "type": "PREC_RIGHT",
            "value": 101,
            "content": {
                "type": "SEQ",
                "members": [
                    {
                        "type": "FIELD",
                        "name": "param_types",
                        "content": {
                            "type": "SYMBOL",
                            "name": "_type_hint"
                        }
                    },
                    {
                        "type": "STRING",
                        "value": "->"
                    },
                    {
                        "type": "FIELD",
                        "name": "return_type",
                        "content": {
                            "type": "SYMBOL",
                            "name": "_type_hint"
                        }
                    }
                ]
            }
        },
        "nullable_type": {
            "type": "PREC_DYNAMIC",
            "value": 110,
            "content": {
                "type": "SEQ",
                "members": [
                    {
                        "type": "FIELD",
                        "name": "inner",
                        "content": {
                            "type": "SYMBOL",
                            "name": "_type_hint"
                        }
                    },
                    {
                        "type": "CHOICE",
                        "members": [
                            {
                                "type": "STRING",
                                "value": "?"
                            },
                            {
                                "type": "IMMEDIATE_TOKEN",
                                "content": {
                                    "type": "STRING",
                                    "value": "?"
                                }
                            }
                        ]
                    }
                ]
            }
        },
        "union_type": {
            "type": "PREC_RIGHT",
            "value": 102,
            "content": {
                "type": "SEQ",
                "members": [
                    {
                        "type": "CHOICE",
                        "members": [
                            {
                                "type": "STRING",
                                "value": "|"
                            },
                            {
                                "type": "BLANK"
                            }
                        ]
                    },
                    {
                        "type": "FIELD",
                        "name": "lhs",
                        "content": {
                            "type": "SYMBOL",
                            "name": "_type_hint"
                        }
                    },
                    {
                        "type": "STRING",
                        "value": "|"
                    },
                    {
                        "type": "FIELD",
                        "name": "rhs",
                        "content": {
                            "type": "SYMBOL",
                            "name": "_type_hint"
                        }
                    },
                    {
                        "type": "CHOICE",
                        "members": [
                            {
                                "type": "STRING",
                                "value": "|"
                            },
                            {
                                "type": "BLANK"
                            }
                        ]
                    }
                ]
            }
        },
        "number_literal": {
            "type": "TOKEN",
            "content": {
                "type": "CHOICE",
                "members": [
                    {
                        "type": "SEQ",
                        "members": [
                            {
                                "type": "STRING",
                                "value": "0x"
                            },
                            {
                                "type": "PATTERN",
                                "value": "[0-9a-fA-F]+"
                            }
                        ]
                    },
                    {
                        "type": "SEQ",
                        "members": [
                            {
                                "type": "STRING",
                                "value": "0b"
                            },
                            {
                                "type": "PATTERN",
                                "value": "[01]+"
                            }
                        ]
                    },
                    {
                        "type": "PATTERN",
                        "value": "[0-9]+"
                    }
                ]
            }
        },
        "string_literal": {
            "type": "PATTERN",
            "value": "\"[^\"]*\"\\w?"
        },
        "boolean_literal": {
            "type": "CHOICE",
            "members": [
                {
                    "type": "STRING",
                    "value": "true"
                },
                {
                    "type": "STRING",
                    "value": "false"
                }
            ]
        },
        "null_literal": {
            "type": "STRING",
            "value": "null"
        },
        "underscore": {
            "type": "STRING",
            "value": "_"
        },
        "identifier": {
            "type": "PATTERN",
            "value": "`[^`]+`|[a-zA-Z$_][a-zA-Z0-9$_]*"
        },
        "numeric_index": {
            "type": "PATTERN",
            "value": "[0-9]+"
        },
        "comment": {
            "type": "TOKEN",
            "content": {
                "type": "CHOICE",
                "members": [
                    {
                        "type": "SEQ",
                        "members": [
                            {
                                "type": "STRING",
                                "value": "//"
                            },
                            {
                                "type": "PATTERN",
                                "value": "[^\\r\\n]*"
                            }
                        ]
                    },
                    {
                        "type": "SEQ",
                        "members": [
                            {
                                "type": "STRING",
                                "value": "/*"
                            },
                            {
                                "type": "PATTERN",
                                "value": "[^*]*\\*+([^/*][^*]*\\*+)*"
                            },
                            {
                                "type": "STRING",
                                "value": "/"
                            }
                        ]
                    }
                ]
            }
        }
    },
    "extras": [
        {
            "type": "PATTERN",
            "value": "\\s"
        },
        {
            "type": "SYMBOL",
            "name": "comment"
        }
    ],
    "conflicts": [
        ["instantiationT_list", "_brackets_lt_gt"],
        ["_comparison_lt_gt", "binary_operator", "generic_instantiation"],
        ["_expression", "instance_argument"],
        ["_expression", "_type_hint"],
        ["type_parameter", "_type_hint"],
        ["type_instantiatedTs", "_type_hint"],
        ["_expression", "type_instantiatedTs"],
        ["tensor_type", "tensor_expression"],
        ["union_type"],
<<<<<<< HEAD
        ["ternary_operator"],
        ["_ternary_start", "nullable_type"],
        ["_ternary_start", "ternary_operator"]
=======
        ["block_statement", "object_literal_body"]
>>>>>>> 7a8c102b
    ],
    "precedences": [],
    "externals": [],
    "inline": [],
    "supertypes": [],
    "reserved": {}
}<|MERGE_RESOLUTION|>--- conflicted
+++ resolved
@@ -2303,36 +2303,23 @@
                 ]
             }
         },
-        "_ternary_start": {
-            "type": "PREC_DYNAMIC",
-            "value": 20,
-            "content": {
-                "type": "SEQ",
-                "members": [
-                    {
-                        "type": "FIELD",
-                        "name": "condition",
-                        "content": {
-                            "type": "SYMBOL",
-                            "name": "_expression"
-                        }
-                    },
-                    {
-                        "type": "STRING",
-                        "value": "?"
-                    }
-                ]
-            }
-        },
         "ternary_operator": {
-            "type": "PREC_DYNAMIC",
+            "type": "PREC_RIGHT",
             "value": 10,
             "content": {
                 "type": "SEQ",
                 "members": [
                     {
-                        "type": "SYMBOL",
-                        "name": "_ternary_start"
+                        "type": "FIELD",
+                        "name": "condition",
+                        "content": {
+                            "type": "SYMBOL",
+                            "name": "_expression"
+                        }
+                    },
+                    {
+                        "type": "STRING",
+                        "value": "?"
                     },
                     {
                         "type": "FIELD",
@@ -2718,7 +2705,7 @@
             ]
         },
         "cast_as_operator": {
-            "type": "PREC_RIGHT",
+            "type": "PREC",
             "value": 40,
             "content": {
                 "type": "SEQ",
@@ -2747,7 +2734,7 @@
             }
         },
         "is_type_operator": {
-            "type": "PREC_RIGHT",
+            "type": "PREC",
             "value": 40,
             "content": {
                 "type": "SEQ",
@@ -3744,7 +3731,7 @@
             }
         },
         "nullable_type": {
-            "type": "PREC_DYNAMIC",
+            "type": "PREC_RIGHT",
             "value": 110,
             "content": {
                 "type": "SEQ",
@@ -3758,20 +3745,8 @@
                         }
                     },
                     {
-                        "type": "CHOICE",
-                        "members": [
-                            {
-                                "type": "STRING",
-                                "value": "?"
-                            },
-                            {
-                                "type": "IMMEDIATE_TOKEN",
-                                "content": {
-                                    "type": "STRING",
-                                    "value": "?"
-                                }
-                            }
-                        ]
+                        "type": "STRING",
+                        "value": "?"
                     }
                 ]
             }
@@ -3959,13 +3934,7 @@
         ["_expression", "type_instantiatedTs"],
         ["tensor_type", "tensor_expression"],
         ["union_type"],
-<<<<<<< HEAD
-        ["ternary_operator"],
-        ["_ternary_start", "nullable_type"],
-        ["_ternary_start", "ternary_operator"]
-=======
         ["block_statement", "object_literal_body"]
->>>>>>> 7a8c102b
     ],
     "precedences": [],
     "externals": [],
