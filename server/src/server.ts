--- conflicted
+++ resolved
@@ -85,10 +85,7 @@
 import {
     InvalidToolchainError,
     setProjectTolkStdlibPath,
-<<<<<<< HEAD
-=======
     tolkStdlibSearchPaths,
->>>>>>> a5566ac9
 } from "@server/languages/tolk/toolchain/toolchain"
 import {
     provideTolkDocumentSymbols,
